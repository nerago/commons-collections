<?xml version="1.0" encoding="UTF-8"?>
<!--
   Licensed to the Apache Software Foundation (ASF) under one or more
   contributor license agreements.  See the NOTICE file distributed with
   this work for additional information regarding copyright ownership.
   The ASF licenses this file to You under the Apache License, Version 2.0
   (the "License"); you may not use this file except in compliance with
   the License.  You may obtain a copy of the License at

       http://www.apache.org/licenses/LICENSE-2.0

   Unless required by applicable law or agreed to in writing, software
   distributed under the License is distributed on an "AS IS" BASIS,
   WITHOUT WARRANTIES OR CONDITIONS OF ANY KIND, either express or implied.
   See the License for the specific language governing permissions and
   limitations under the License.
-->
<project xmlns="http://maven.apache.org/POM/4.0.0" xmlns:xsi="http://www.w3.org/2001/XMLSchema-instance" xsi:schemaLocation="http://maven.apache.org/POM/4.0.0 http://maven.apache.org/maven-v4_0_0.xsd">
  <parent>
    <groupId>org.apache.commons</groupId>
    <artifactId>commons-parent</artifactId>
    <version>47</version>
  </parent>
  <modelVersion>4.0.0</modelVersion>
  <artifactId>commons-collections4</artifactId>
<<<<<<< HEAD
  <version>4.4-SNAPSHOT</version>
=======
  <version>4.3</version>
>>>>>>> 77e37dbf
  <name>Apache Commons Collections</name>

  <inceptionYear>2001</inceptionYear>
  <description>The Apache Commons Collections package contains types that extend and augment the Java Collections Framework.</description>

  <url>http://commons.apache.org/proper/commons-collections/</url>

  <issueManagement>
    <system>jira</system>
    <url>http://issues.apache.org/jira/browse/COLLECTIONS</url>
  </issueManagement>

  <scm>
    <connection>scm:git:http://git-wip-us.apache.org/repos/asf/commons-collections.git</connection>
    <developerConnection>scm:git:https://git-wip-us.apache.org/repos/asf/commons-collections.git</developerConnection>
    <url>https://git-wip-us.apache.org/repos/asf?p=commons-collections.git</url>
  </scm>

  <developers>
    <developer>
      <name>Matt Benson</name>
      <id>mbenson</id>
    </developer>
    <developer>
      <name>James Carman</name>
      <id>jcarman</id>
    </developer>
    <developer>
      <name>Stephen Colebourne</name>
      <id>scolebourne</id>
    </developer>
    <developer>
      <name>Robert Burrell Donkin</name>
      <id>rdonkin</id>
    </developer>
    <developer>
      <name>Morgan Delagrange</name>
      <id>morgand</id>
    </developer>
    <developer>
      <name>Gary Gregory</name>
      <id>ggregory</id>
    </developer>
    <developer>
      <name>Matthew Hawthorne</name>
      <id>matth</id>
    </developer>
    <developer>
      <name>Dipanjan Laha</name>
      <id>dlaha</id>
    </developer>
    <developer>
      <name>Geir Magnusson</name>
      <id>geirm</id>
    </developer>
    <developer>
      <name>Luc Maisonobe</name>
      <id>luc</id>
    </developer>
    <developer>
      <name>Craig McClanahan</name>
      <id>craigmcc</id>
    </developer>
    <developer>
      <name>Thomas Neidhart</name>
      <id>tn</id>
    </developer>
    <developer>
      <name>Adrian Nistor</name>
      <id>adriannistor</id>
    </developer>
    <developer>
      <name>Arun M. Thomas</name>
      <id>amamment</id>
    </developer>
    <developer>
      <name>Rodney Waldhoff</name>
      <id>rwaldhoff</id>
    </developer>
    <developer>
      <name>Henri Yandell</name>
      <id>bayard</id>
    </developer>
    <developer>
      <name>Rob Tompkins</name>
      <id>chtompki</id>
    </developer>
  </developers>

  <contributors>
    <contributor>
      <name>Rafael U. C. Afonso</name>
    </contributor>
    <contributor>
      <name>Max Rydahl Andersen</name>
    </contributor>
    <contributor>
      <name>Avalon</name>
    </contributor>
    <contributor>
      <name>Federico Barbieri</name>
    </contributor>
    <contributor>
      <name>Jeffrey Barnes</name>
    </contributor>
    <contributor>
      <name>Nicola Ken Barozzi</name>
    </contributor>
    <contributor>
      <name>Arron Bates</name>
    </contributor>
    <contributor>
      <name>Sebastian Bazley</name>
    </contributor>
    <contributor>
      <name>Benjamin Bentmann</name>
    </contributor>
    <contributor>
      <name>Ola Berg</name>
    </contributor>
    <contributor>
      <name>Sam Berlin</name>
    </contributor>
    <contributor>
      <name>Christopher Berry</name>
    </contributor>
    <contributor>
      <name>Nathan Beyer</name>
    </contributor>
    <contributor>
      <name>Rune Peter Bjørnstad</name>
    </contributor>
    <contributor>
      <name>Janek Bogucki</name>
    </contributor>
    <contributor>
      <name>Maarten Brak</name>
    </contributor>
    <contributor>
      <name>Dave Bryson</name>
    </contributor>
    <contributor>
      <name>Chuck Burdick</name>
    </contributor>
    <contributor>
      <name>Julien Buret</name>
    </contributor>
    <contributor>
      <name>Josh Cain</name>
    </contributor>
    <contributor>
      <name>Jonathan Carlson</name>
    </contributor>
    <contributor>
      <name>Ram Chidambaram</name>
    </contributor>
    <contributor>
      <name>Steve Clark</name>
    </contributor>
    <contributor>
      <name>Benoit Corne</name>
    </contributor>
    <contributor>
      <name>Eric Crampton</name>
    </contributor>
    <contributor>
      <name>Dimiter Dimitrov</name>
    </contributor>
    <contributor>
      <name>Peter Donald</name>
    </contributor>
    <contributor>
      <name>Steve Downey</name>
    </contributor>
    <contributor>
      <name>Rich Dougherty</name>
    </contributor>
    <contributor>
      <name>Tom Dunham</name>
    </contributor>
    <contributor>
      <name>Stefano Fornari</name>
    </contributor>
    <contributor>
      <name>Andrew Freeman</name>
    </contributor>
    <contributor>
      <name>Gerhard Froehlich</name>
    </contributor>
    <contributor>
      <name>Goran Hacek</name>
    </contributor>
    <contributor>
      <name>David Hay</name>
    </contributor>
    <contributor>
      <name>Mario Ivankovits</name>
    </contributor>
    <contributor>
      <name>Paul Jack</name>
    </contributor>
    <contributor>
      <name>Eric Johnson</name>
    </contributor>
    <contributor>
      <name>Kent Johnson</name>
    </contributor>
    <contributor>
      <name>Marc Johnson</name>
    </contributor>
    <contributor>
      <name>Roger Kapsi</name>
    </contributor>
    <contributor>
      <name>Nissim Karpenstein</name>
    </contributor>
    <contributor>
      <name>Shinobu Kawai</name>
    </contributor>
    <contributor>
      <name>Stephen Kestle</name>
    </contributor>
    <contributor>
      <name>Mohan Kishore</name>
    </contributor>
    <contributor>
      <name>Simon Kitching</name>
    </contributor>
    <contributor>
      <name>Thomas Knych</name>
    </contributor>
    <contributor>
      <name>Serge Knystautas</name>
    </contributor>
    <contributor>
      <name>Peter KoBek</name>
    </contributor>
    <contributor>
      <name>Jordan Krey</name>
    </contributor>
    <contributor>
      <name>Olaf Krische</name>
    </contributor>
    <contributor>
      <name>Guilhem Lavaux</name>
    </contributor>
    <contributor>
      <name>Paul Legato</name>
    </contributor>
    <contributor>
      <name>David Leppik</name>
    </contributor>
    <contributor>
      <name>Berin Loritsch</name>
    </contributor>
    <contributor>
      <name>Hendrik Maryns</name>
    </contributor>
    <contributor>
      <name>Stefano Mazzocchi</name>
    </contributor>
    <contributor>
      <name>Brian McCallister</name>
    </contributor>
    <contributor>
      <name>David Meikle</name>
    </contributor>
    <contributor>
      <name>Steven Melzer</name>
    </contributor>
    <contributor>
      <name>Leon Messerschmidt</name>
    </contributor>
    <contributor>
      <name>Mauricio S. Moura</name>
    </contributor>
    <contributor>
      <name>Kasper Nielsen</name>
    </contributor>
    <contributor>
      <name>Stanislaw Osinski</name>
    </contributor>
    <contributor>
      <name>Alban Peignier</name>
    </contributor>
    <contributor>
      <name>Mike Pettypiece</name>
    </contributor>
    <contributor>
      <name>Steve Phelps</name>
    </contributor>
    <contributor>
      <name>Ilkka Priha</name>
    </contributor>
    <contributor>
      <name>Jonas Van Poucke</name>
    </contributor>
    <contributor>
      <name>Will Pugh</name>
    </contributor>
    <contributor>
      <name>Herve Quiroz</name>
    </contributor>
    <contributor>
      <name>Daniel Rall</name>
    </contributor>
    <contributor>
      <name>Robert Ribnitz</name>
    </contributor>
    <contributor>
      <name>Huw Roberts</name>
    </contributor>
    <contributor>
      <name>Henning P. Schmiedehausen</name>
    </contributor>
    <contributor>
      <name>Joerg Schmuecker</name>
    </contributor>
    <contributor>
      <name>Howard Lewis Ship</name>
    </contributor>
    <contributor>
      <name>Joe Raysa</name>
    </contributor>
    <contributor>
      <name>Jeff Rodriguez</name>
    </contributor>
    <contributor>
      <name>Ashwin S</name>
    </contributor>
    <contributor>
      <name>Jordane Sarda</name>
    </contributor>
    <contributor>
      <name>Thomas Schapitz</name>
    </contributor>
    <contributor>
      <name>Jon Schewe</name>
    </contributor>
    <contributor>
      <name>Andreas Schlosser</name>
    </contributor>
    <contributor>
      <name>Christian Siefkes</name>
    </contributor>
    <contributor>
      <name>Michael Smith</name>
    </contributor>
    <contributor>
      <name>Stephen Smith</name>
    </contributor>
    <contributor>
      <name>Jan Sorensen</name>
    </contributor>
    <contributor>
      <name>Jon S. Stevens</name>
    </contributor>
    <contributor>
      <name>James Strachan</name>
    </contributor>
    <contributor>
      <name>Leo Sutic</name>
    </contributor>
    <contributor>
      <name>Radford Tam</name>
    </contributor>
    <contributor>
      <name>Chris Tilden</name>
    </contributor>
    <contributor>
      <name>Neil O'Toole</name>
    </contributor>
    <contributor>
      <name>Jeff Turner</name>
    </contributor>
    <contributor>
      <name>Kazuya Ujihara</name>
    </contributor>
    <contributor>
      <name>Thomas Vahrst</name>
    </contributor>
    <contributor>
      <name>Jeff Varszegi</name>
    </contributor>
    <contributor>
      <name>Ralph Wagner</name>
    </contributor>
    <contributor>
      <name>Hollis Waite</name>
    </contributor>
    <contributor>
      <name>David Weinrich</name>
    </contributor>
    <contributor>
      <name>Dieter Wimberger</name>
    </contributor>
    <contributor>
      <name>Serhiy Yevtushenko</name>
    </contributor>
    <contributor>
      <name>Sai Zhang</name>
    </contributor>
    <contributor>
      <name>Jason van Zyl</name>
    </contributor>
    <contributor>
      <name>Geoff Schoeman</name>
    </contributor>
    <contributor>
      <name>Goncalo Marques</name>
    </contributor>
    <contributor>
      <name>Vamsi Kavuri</name>
    </contributor>
  </contributors>

  <dependencies>
    <dependency>
      <groupId>junit</groupId>
      <artifactId>junit</artifactId>
      <version>4.12</version>
      <scope>test</scope>
    </dependency>
    <dependency>
      <groupId>org.easymock</groupId>
      <artifactId>easymock</artifactId>
      <version>4.0.2</version>
      <scope>test</scope>
    </dependency>
    <dependency>
      <groupId>org.apache.commons</groupId>
      <artifactId>commons-lang3</artifactId>
      <version>3.8.1</version>
      <scope>test</scope>
    </dependency>
  </dependencies>

  <distributionManagement>
    <site>
      <id>apache.website</id>
      <name>Apache Commons Site</name>
      <url>${commons.deployment.protocol}://people.apache.org/www/commons.apache.org/${commons.componentid}</url>
    </site>
  </distributionManagement>

  <properties>
    <project.build.sourceEncoding>UTF-8</project.build.sourceEncoding>
    <project.reporting.outputEncoding>UTF-8</project.reporting.outputEncoding>
    <maven.compiler.source>1.8</maven.compiler.source>
    <maven.compiler.target>1.8</maven.compiler.target>

    <!--
       This is also used to generate download_xxx file name.
       To override this when generating the download page:

       mvn commons:download-page -Dcommons.componentid=collections

       The above seems to change the download page name but not any other
       properties that depend on the componentid.
    -->
    <commons.componentid>collections</commons.componentid>
    <commons.module.name>org.apache.commons.collections4</commons.module.name>

    <!-- Current 4.x release series -->
    <commons.release.version>4.3</commons.release.version>
    <commons.release.desc>(Requires Java 8 or later)</commons.release.desc>

    <!-- Previous 3.x release series -->
    <commons.release.2.version>4.2</commons.release.2.version>
    <commons.release.2.desc>(Requires Java 7 or later)</commons.release.2.desc>
    <!-- Override generated name -->
    <commons.release.2.name>commons-collections4-${commons.release.2.version}</commons.release.2.name>

    <!-- Previous 3.x release series -->
    <commons.release.3.version>4.1</commons.release.3.version>
    <commons.release.3.desc>(Requires Java 6 or later)</commons.release.3.desc>
    <!-- Override generated name -->
    <commons.release.3.name>commons-collections4-${commons.release.3.version}</commons.release.3.name>

    <!-- Previous 3.x release series -->
    <commons.release.4.version>3.2.2</commons.release.4.version>
    <commons.release.4.desc>(Requires Java 1.3 or later)</commons.release.4.desc>
    <!-- Override generated name -->
    <commons.release.4.name>commons-collections-${commons.release.3.version}</commons.release.4.name>

    <commons.jira.id>COLLECTIONS</commons.jira.id>
    <commons.jira.pid>12310465</commons.jira.pid>
    <!-- The RC version used in the staging repository URL. -->
    <commons.rc.version>RC2</commons.rc.version>
    <checkstyle.version>3.0.0</checkstyle.version>

    <commons.site.path>collections</commons.site.path>
    <commons.scmPubUrl>https://svn.apache.org/repos/infra/websites/production/commons/content/proper/commons-collections</commons.scmPubUrl>
    <commons.scmPubCheckoutDirectory>site-content</commons.scmPubCheckoutDirectory>

    <!-- Override clirr version to enable clirr on Java 8 -->
    <commons.clirr.version>2.8</commons.clirr.version>
    
    <!--Commons Release Plugin -->
    <commons.bc.version>4.2</commons.bc.version>
    <commons.release.isDistModule>true</commons.release.isDistModule>
    <commons.releaseManagerName>Maxim Solodovnik</commons.releaseManagerName>
    <commons.releaseManagerKey>C467526E</commons.releaseManagerKey>
    
  </properties>


  <build>
    <defaultGoal>clean verify apache-rat:check clirr:check javadoc:javadoc</defaultGoal>
    <plugins>
      <plugin>
        <groupId>org.apache.maven.plugins</groupId>
        <artifactId>maven-surefire-plugin</artifactId>
          <configuration>
            <includes>
              <include>**/*Test.java</include>
            </includes>
            <excludes>
              <exclude>**/*$*</exclude>
              <exclude>**/TestUtils.java</exclude>
              <exclude>**/Abstract*.java</exclude>
              <exclude>**/BulkTest.java</exclude>
            </excludes>
        </configuration>
      </plugin>
      <plugin>
        <artifactId>maven-assembly-plugin</artifactId>
        <configuration>
          <descriptors>
            <descriptor>src/assembly/bin.xml</descriptor>
            <descriptor>src/assembly/src.xml</descriptor>
          </descriptors>
          <tarLongFileMode>gnu</tarLongFileMode>
        </configuration>
      </plugin>
      <plugin>
        <groupId>org.apache.rat</groupId>
        <artifactId>apache-rat-plugin</artifactId>
        <configuration>
          <excludes>
            <exclude>site-content/**/*</exclude>
            <exclude>src/test/resources/data/test/*</exclude>
          </excludes>
        </configuration>
      </plugin>
      <plugin>
        <artifactId>maven-checkstyle-plugin</artifactId>
        <version>${checkstyle.version}</version>
        <configuration>
          <configLocation>${basedir}/src/conf/checkstyle.xml</configLocation>
          <enableRulesSummary>false</enableRulesSummary>
          <suppressionsLocation>${basedir}/src/conf/checkstyle-suppressions.xml</suppressionsLocation>
        </configuration>
      </plugin>
      <plugin>
        <groupId>org.apache.maven.plugins</groupId>
        <artifactId>maven-scm-publish-plugin</artifactId>
        <configuration>
          <ignorePathsToDelete>
            <ignorePathToDelete>javadocs</ignorePathToDelete>
          </ignorePathsToDelete>
        </configuration>
      </plugin>
      <plugin>
        <groupId>org.apache.maven.plugins</groupId>
        <artifactId>maven-jar-plugin</artifactId>
        <executions>
          <execution>
            <goals>
              <goal>test-jar</goal>
            </goals>
          </execution>
        </executions>
        <!-- Temporary fix for COLLECTIONS-658, remove this after this has implemented in parent pom -->
        <configuration>
          <archive combine.children="append">
            <manifestEntries>
              <Automatic-Module-Name>org.apache.commons.collections4</Automatic-Module-Name>
            </manifestEntries>
          </archive>
        </configuration>
      </plugin>
    </plugins>
  </build>

  <reporting>
    <plugins>
      <plugin>
        <groupId>org.apache.maven.plugins</groupId>
        <artifactId>maven-changes-plugin</artifactId>
        <version>${commons.changes.version}</version>
        <configuration>
          <issueLinkTemplatePerSystem>
            <default>%URL%/%ISSUE%</default>
          </issueLinkTemplatePerSystem>
          <!--  Add sample JIRA report - 'mvn changes:jira-report' or 'mvn site' -->
          <onlyCurrentVersion>false</onlyCurrentVersion>
          <columnNames>Fix Version,Key,Summary,Type,Resolution,Status</columnNames>
          <!-- Sort cols have to be reversed in JIRA 4 -->
          <sortColumnNames>Key DESC,Type,Fix Version DESC</sortColumnNames>
          <resolutionIds>Fixed</resolutionIds>
          <statusIds>Resolved,Closed</statusIds>
          <!-- Don't include sub-task -->
          <typeIds>Bug,New Feature,Task,Improvement,Wish,Test</typeIds>
          <fixVersionIds>${commons.release.version}</fixVersionIds>
          <maxEntries>500</maxEntries>
        </configuration>
        <reportSets>
          <reportSet>
            <reports>
              <report>changes-report</report>
              <report>jira-report</report>
            </reports>
          </reportSet>
        </reportSets>
      </plugin>
      <plugin>
        <artifactId>maven-checkstyle-plugin</artifactId>
        <version>${checkstyle.version}</version>
        <configuration>
          <configLocation>${basedir}/src/conf/checkstyle.xml</configLocation>
          <enableRulesSummary>false</enableRulesSummary>
	      <suppressionsLocation>${basedir}/src/conf/checkstyle-suppressions.xml</suppressionsLocation>
        </configuration>
	    <reportSets>
          <reportSet>
            <reports>
              <report>checkstyle</report>
            </reports>
          </reportSet>
        </reportSets>
      </plugin>
      <plugin>
        <groupId>org.codehaus.mojo</groupId>
        <artifactId>clirr-maven-plugin</artifactId>
        <version>${commons.clirr.version}</version>
        <configuration>
          <minSeverity>${minSeverity}</minSeverity>
         </configuration>
      </plugin>
      <plugin>
        <groupId>org.codehaus.mojo</groupId>
        <artifactId>findbugs-maven-plugin</artifactId>
        <version>${commons.findbugs.version}</version>
        <configuration>
          <threshold>Normal</threshold>
          <effort>Default</effort>
          <excludeFilterFile>${basedir}/src/conf/findbugs-exclude-filter.xml</excludeFilterFile>
       </configuration>
      </plugin>
      <plugin>
        <artifactId>maven-pmd-plugin</artifactId>
        <version>3.11.0</version>
        <configuration>
          <targetJdk>${maven.compiler.target}</targetJdk>
        </configuration>
        <reportSets>
          <reportSet>
            <reports>
              <report>pmd</report>
              <report>cpd</report>
            </reports>
          </reportSet>
        </reportSets>
      </plugin>
    </plugins>
  </reporting>

  <profiles>
    <profile>
      <id>setup-checkout</id>
      <activation>
        <file>
          <missing>site-content</missing>
        </file>
      </activation>
      <build>
        <plugins>
          <plugin>
            <groupId>org.apache.maven.plugins</groupId>
            <artifactId>maven-antrun-plugin</artifactId>
            <version>1.8</version>
            <executions>
              <execution>
                <id>prepare-checkout</id>
                <phase>pre-site</phase>
                <goals>
                  <goal>run</goal>
                </goals>
                <configuration>
                  <tasks>
                    <exec executable="svn">
                      <arg line="checkout --depth immediates ${commons.scmPubUrl} ${commons.scmPubCheckoutDirectory}" />
                    </exec>

                    <exec executable="svn">
                      <arg line="update --set-depth exclude ${commons.scmPubCheckoutDirectory}/javadocs" />
                    </exec>

                    <pathconvert pathsep=" " property="dirs">
                      <dirset dir="${commons.scmPubCheckoutDirectory}" includes="*" />
                    </pathconvert>
                    <exec executable="svn">
                      <arg line="update --set-depth infinity ${dirs}" />
                    </exec>
                  </tasks>
                </configuration>
              </execution>
            </executions>
          </plugin>
        </plugins>
      </build>
    </profile>
    <profile>
      <id>java9</id>
      <activation>
        <jdk>9</jdk>
      </activation>
      <properties>
        <!-- versions below 3.0.0 do not work with java 9 -->
        <commons.javadoc.version>3.0.1</commons.javadoc.version>
        <!-- coverall version 4.3.0 does not work with java 9, see https://github.com/trautonen/coveralls-maven-plugin/issues/112 -->
        <coveralls.skip>true</coveralls.skip>
      </properties>
    </profile>
  </profiles>

</project>
<|MERGE_RESOLUTION|>--- conflicted
+++ resolved
@@ -23,11 +23,7 @@
   </parent>
   <modelVersion>4.0.0</modelVersion>
   <artifactId>commons-collections4</artifactId>
-<<<<<<< HEAD
   <version>4.4-SNAPSHOT</version>
-=======
-  <version>4.3</version>
->>>>>>> 77e37dbf
   <name>Apache Commons Collections</name>
 
   <inceptionYear>2001</inceptionYear>
