--- conflicted
+++ resolved
@@ -52,14 +52,11 @@
         return false;
     }
 
-<<<<<<< HEAD
-=======
     @Override
     public boolean isCopyConstructorSupported() {
         return false;
     }
 
->>>>>>> 53939e05
     @Override
     public String[] ignoredTests() {
         final String pre = "StaticBucketMapTest.bulkTestMap";
