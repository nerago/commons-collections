--- conflicted
+++ resolved
@@ -19,11 +19,8 @@
 import java.io.Serializable;
 import java.util.*;
 import java.util.Map.Entry;
-<<<<<<< HEAD
-=======
 import java.util.function.BiFunction;
 import java.util.function.Function;
->>>>>>> 53939e05
 import java.util.function.Predicate;
 import java.util.regex.Pattern;
 
@@ -37,8 +34,6 @@
 import org.junit.jupiter.api.Nested;
 import org.junit.jupiter.api.Test;
 import org.junit.jupiter.api.condition.EnabledIf;
-
-import static org.junit.jupiter.api.Assertions.*;
 
 import static org.junit.jupiter.api.Assertions.*;
 
@@ -340,8 +335,6 @@
     }
 
     /**
-<<<<<<< HEAD
-=======
      * Is a constructor with parameters of (Collection obj) available and should be tested
      * as a copy constructor.
      * See {@link #makeObjectCopy}
@@ -351,7 +344,6 @@
     }
 
     /**
->>>>>>> 53939e05
      *  Returns the set of keys in the mappings used to test the map.  This
      *  method must return an array with the same length as {@link
      *  #getSampleValues()} and all array elements must be different. The
