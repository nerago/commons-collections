/*
 * Licensed to the Apache Software Foundation (ASF) under one or more
 * contributor license agreements.  See the NOTICE file distributed with
 * this work for additional information regarding copyright ownership.
 * The ASF licenses this file to You under the Apache License, Version 2.0
 * (the "License"); you may not use this file except in compliance with
 * the License.  You may obtain a copy of the License at
 *
 *      http://www.apache.org/licenses/LICENSE-2.0
 *
 * Unless required by applicable law or agreed to in writing, software
 * distributed under the License is distributed on an "AS IS" BASIS,
 * WITHOUT WARRANTIES OR CONDITIONS OF ANY KIND, either express or implied.
 * See the License for the specific language governing permissions and
 * limitations under the License.
 */
package org.apache.commons.collections4.list;

import static org.junit.jupiter.api.Assertions.assertEquals;
import static org.junit.jupiter.api.Assertions.assertFalse;
import static org.junit.jupiter.api.Assertions.assertSame;
import static org.junit.jupiter.api.Assertions.assertThrows;
import static org.junit.jupiter.api.Assertions.assertTrue;

import java.util.ArrayList;
import java.util.Arrays;
import java.util.Collection;
import java.util.HashSet;
import java.util.LinkedList;
import java.util.List;
import java.util.ListIterator;
import java.util.Set;
import java.util.TreeSet;

import org.apache.commons.collections4.set.UnmodifiableSet;
import org.junit.jupiter.api.Disabled;
import org.junit.jupiter.api.DynamicNode;
import org.junit.jupiter.api.Test;
import org.junit.jupiter.api.TestFactory;

/**
 * JUnit tests.
 *
 * @since 3.0
 */
public class SetUniqueListTest<E> extends AbstractListTest<E> {

    class SetUniqueList307 extends SetUniqueList<E> {
        /**
         * Generated serial version ID.
         */
        private static final long serialVersionUID = 1415013031022962158L;

        SetUniqueList307(final List<E> list, final Set<E> set) {
            super(list, set);
        }
    }

    boolean extraVerify = true;

    public SetUniqueListTest() {
        super(SetUniqueListTest.class.getSimpleName());
    }

    @Override
    public String getCompatibilityVersion() {
        return "4";
    }

    @Override
    public boolean isAllowDuplicateValues() {
        return false;
    }

    @Override
    public boolean isIteratorSetSupported() {
        return false;
    }

    @Override
<<<<<<< HEAD
=======
    public boolean isCopyConstructorSupported() {
        return false;
    }

    @Override
>>>>>>> 53939e05
    @SuppressWarnings("unchecked")
    public E[] getFullNonNullElements() {
        // override to avoid duplicate "One"
        return (E[]) new Object[] {
            "",
            "One",
            Integer.valueOf(2),
            "Three",
            Integer.valueOf(4),
            Double.valueOf(5),
            Float.valueOf(6),
            "Seven",
            "Eight",
            "Nine",
            Integer.valueOf(10),
            Short.valueOf((short) 11),
            Long.valueOf(12),
            "Thirteen",
            "14",
            "15",
            Byte.valueOf((byte) 16)
        };
    }

    @Override
    public List<E> makeObject() {
        return new SetUniqueList<>(new ArrayList<E>(), new HashSet<E>());
    }

    @Test
    @SuppressWarnings("unchecked")
    public void testAdd() {
        final SetUniqueList<E> lset = new SetUniqueList<>(new ArrayList<E>(), new HashSet<E>());

        // Duplicate element
        final E obj = (E) Integer.valueOf(1);
        lset.add(obj);
        lset.add(obj);
        assertEquals(1, lset.size(), "Duplicate element was added.");

        // Unique element
        lset.add((E) Integer.valueOf(2));
        assertEquals(2, lset.size(), "Unique element was not added.");
    }

    @Test
    @SuppressWarnings("unchecked")
    public void testAddAll() {
        final SetUniqueList<E> lset = new SetUniqueList<>(new ArrayList<E>(), new HashSet<E>());

        lset.addAll(
            Arrays.asList((E[]) new Integer[] { Integer.valueOf(1), Integer.valueOf(1)}));

        assertEquals(1, lset.size(), "Duplicate element was added.");
    }

    @Test
    @Override
    public void testCollectionAddAll() {
        // override for set behavior
        resetEmpty();
        E[] elements = getFullElements();
        boolean r = getCollection().addAll(Arrays.asList(elements));
        getConfirmed().addAll(Arrays.asList(elements));
        verify();
        assertTrue(r, "Empty collection should change after addAll");
        for (final E element : elements) {
            assertTrue(getCollection().contains(element),
                    "Collection should contain added element");
        }

        resetFull();
        final int size = getCollection().size();
        elements = getOtherElements();
        r = getCollection().addAll(Arrays.asList(elements));
        getConfirmed().addAll(Arrays.asList(elements));
        verify();
        assertTrue(r, "Full collection should change after addAll");
        for (int i = 0; i < elements.length; i++) {
            assertTrue(getCollection().contains(elements[i]),
                    "Full collection should contain added element " + i);
        }
        assertEquals(size + elements.length, getCollection().size(),
                "Size should increase after addAll");
    }

    @Test
    @Override
    public void testCollectionIteratorRemove() {
        try {
            extraVerify = false;
            super.testCollectionIteratorRemove();
        } finally {
            extraVerify = true;
        }
    }
    @Test
    public void testCollections304() {
        final List<String> list = new LinkedList<>();
        final SetUniqueList<String> decoratedList = SetUniqueList.setUniqueList(list);
        final String s1 = "Apple";
        final String s2 = "Lemon";
        final String s3 = "Orange";
        final String s4 = "Strawberry";

        decoratedList.add(s1);
        decoratedList.add(s2);
        decoratedList.add(s3);
        assertEquals(3, decoratedList.size());

        decoratedList.set(1, s4);
        assertEquals(3, decoratedList.size());

        decoratedList.add(1, s4);
        assertEquals(3, decoratedList.size());

        decoratedList.add(1, s2);
        assertEquals(4, decoratedList.size());
    }

    @Test
    @SuppressWarnings("unchecked")
    public void testCollections307() {
        List<E> list = new ArrayList<>();
        List<E> uniqueList = SetUniqueList.setUniqueList(list);

        final String hello = "Hello";
        final String world = "World";
        uniqueList.add((E) hello);
        uniqueList.add((E) world);

        List<E> subList = list.subList(0, 0);
        List<E> subUniqueList = uniqueList.subList(0, 0);

        assertFalse(subList.contains(world)); // passes
        assertFalse(subUniqueList.contains(world)); // fails

        List<E> worldList = new ArrayList<>();
        worldList.add((E) world);
        assertFalse(subList.contains("World")); // passes
        assertFalse(subUniqueList.contains("World")); // fails

        // repeat the test with a different class than HashSet;
        // which means subclassing SetUniqueList below
        list = new ArrayList<>();
        uniqueList = new SetUniqueList307(list, new TreeSet<E>());

        uniqueList.add((E) hello);
        uniqueList.add((E) world);

        subList = list.subList(0, 0);
        subUniqueList = uniqueList.subList(0, 0);

        assertFalse(subList.contains(world)); // passes
        assertFalse(subUniqueList.contains(world)); // fails

        worldList = new ArrayList<>();
        worldList.add((E) world);
        assertFalse(subList.contains("World")); // passes
        assertFalse(subUniqueList.contains("World")); // fails
    }

    @Test
    public void testCollections701() {
        final SetUniqueList<Object> uniqueList = new SetUniqueList<>(new ArrayList<>(), new HashSet<>());
        final Integer obj1 = Integer.valueOf(1);
        final Integer obj2 = Integer.valueOf(2);
        uniqueList.add(obj1);
        uniqueList.add(obj2);
        assertEquals(2, uniqueList.size());
        uniqueList.add(uniqueList);
        assertEquals(3, uniqueList.size());
        final List<Object> list = new LinkedList<>();
        final SetUniqueList<Object> decoratedList = SetUniqueList.setUniqueList(list);
        final String s1 = "Apple";
        final String s2 = "Lemon";
        final String s3 = "Orange";
        final String s4 = "Strawberry";
        decoratedList.add(s1);
        decoratedList.add(s2);
        decoratedList.add(s3);
        assertEquals(3, decoratedList.size());
        decoratedList.set(1, s4);
        assertEquals(3, decoratedList.size());
        decoratedList.add(decoratedList);
        assertEquals(4, decoratedList.size());
    }

    @Test
    public void testFactory() {
        final Integer[] array = { Integer.valueOf(1), Integer.valueOf(2), Integer.valueOf(1) };
        final ArrayList<Integer> list = new ArrayList<>(Arrays.asList(array));
        final SetUniqueList<Integer> lset = SetUniqueList.setUniqueList(list);

        assertEquals(2, lset.size(), "Duplicate element was added.");
        assertEquals(Integer.valueOf(1), lset.get(0));
        assertEquals(Integer.valueOf(2), lset.get(1));
        assertEquals(Integer.valueOf(1), list.get(0));
        assertEquals(Integer.valueOf(2), list.get(1));
    }

    @Test
    public void testIntCollectionAddAll() {
        // make a SetUniqueList with one element
        final List<Integer> list = new SetUniqueList<>(new ArrayList<Integer>(), new HashSet<Integer>());
        final Integer existingElement = Integer.valueOf(1);
        list.add(existingElement);

        // add two new unique elements at index 0
        final Integer firstNewElement = Integer.valueOf(2);
        final Integer secondNewElement = Integer.valueOf(3);
        Collection<Integer> collection = Arrays.asList(firstNewElement, secondNewElement);
        list.addAll(0, collection);
        assertEquals(3, list.size(), "Unique elements should be added.");
        assertEquals(firstNewElement, list.get(0), "First new element should be at index 0");
        assertEquals(secondNewElement, list.get(1), "Second new element should be at index 1");
        assertEquals(existingElement, list.get(2), "Existing element should shift to index 2");

        // add a duplicate element and a unique element at index 0
        final Integer thirdNewElement = Integer.valueOf(4);
        collection = Arrays.asList(existingElement, thirdNewElement);
        list.addAll(0, collection);
        assertEquals(4, list.size(),
                "Duplicate element should not be added, unique element should be added.");
        assertEquals(thirdNewElement, list.get(0), "Third new element should be at index 0");
    }

    @Test
    @SuppressWarnings("unchecked")
    public void testListIterator() {
        final SetUniqueList<E> lset = new SetUniqueList<>(new ArrayList<E>(), new HashSet<E>());

        final E obj1 = (E) Integer.valueOf(1);
        final E obj2 = (E) Integer.valueOf(2);
        lset.add(obj1);
        lset.add(obj2);

        // Attempts to add a duplicate object
        for (final ListIterator<E> it = lset.listIterator(); it.hasNext();) {
            it.next();

            if (!it.hasNext()) {
                it.add(obj1);
                break;
            }
        }

        assertEquals(2, lset.size(), "Duplicate element was added");
    }

    @Test
    @Override
    public void testListIteratorAdd() {
        // override to cope with Set behavior
        resetEmpty();
        final List<E> list1 = getCollection();
        final List<E> list2 = getConfirmed();

        final E[] elements = getOtherElements();  // changed here
        ListIterator<E> iter1 = list1.listIterator();
        ListIterator<E> iter2 = list2.listIterator();

        for (final E element : elements) {
            iter1.add(element);
            iter2.add(element);
            super.verify();  // changed here
        }

        resetFull();
        iter1 = getCollection().listIterator();
        iter2 = getConfirmed().listIterator();
        for (final E element : elements) {
            iter1.next();
            iter2.next();
            iter1.add(element);
            iter2.add(element);
            super.verify();  // changed here
        }
    }

    @Test
    @Override
    public void testListIteratorSet() {
        // override to block
        resetFull();
        final ListIterator<E> it = getCollection().listIterator();
        it.next();

        assertThrows(UnsupportedOperationException.class, () -> it.set(null));
    }

    @Test
    @Override
    @SuppressWarnings("unchecked")
    public void testListSetByIndex() {
        // override for set behavior
        resetFull();
        final int size = getCollection().size();
        getCollection().set(0, (E) Long.valueOf(1000));
        assertEquals(size, getCollection().size());

        getCollection().set(2, (E) Long.valueOf(1000));
        assertEquals(size - 1, getCollection().size());
        assertEquals(Long.valueOf(1000), getCollection().get(1));  // set into 2, but shifted down to 1
    }

    @Test
    @Override
    public void testListReplaceAll() {
        resetFull();
        getCollection().replaceAll(v -> v instanceof String ? (E) ((String)v).toLowerCase() : null);
        Collection<E> confirmed = makeConfirmedCollection();
        for (E e : getFullElements()) {
            if (e instanceof String) {
                E s = (E) ((String) e).toLowerCase();
                if (!confirmed.contains(s))
                    confirmed.add(s);
            } else {
                if (!confirmed.contains(null))
                    confirmed.add(null);
            }
        }
        setConfirmed(confirmed);
        verify();
    }

    @Test
    @SuppressWarnings("unchecked")
    public void testRetainAll() {
        final List<E> list = new ArrayList<>(10);
        final SetUniqueList<E> uniqueList = SetUniqueList.setUniqueList(list);
        for (int i = 0; i < 10; ++i) {
            uniqueList.add((E) Integer.valueOf(i));
        }

        final Collection<E> retained = new ArrayList<>(5);
        for (int i = 0; i < 5; ++i) {
            retained.add((E) Integer.valueOf(i * 2));
        }

        assertTrue(uniqueList.retainAll(retained));
        assertEquals(5, uniqueList.size());
        assertTrue(uniqueList.contains(Integer.valueOf(0)));
        assertTrue(uniqueList.contains(Integer.valueOf(2)));
        assertTrue(uniqueList.contains(Integer.valueOf(4)));
        assertTrue(uniqueList.contains(Integer.valueOf(6)));
        assertTrue(uniqueList.contains(Integer.valueOf(8)));
    }

    @Test
    @SuppressWarnings("unchecked")
    public void testRetainAllWithInitialList() {
        // initialized with empty list
        final List<E> list = new ArrayList<>(10);
        for (int i = 0; i < 5; ++i) {
            list.add((E) Integer.valueOf(i));
        }
        final SetUniqueList<E> uniqueList = SetUniqueList.setUniqueList(list);
        for (int i = 5; i < 10; ++i) {
            uniqueList.add((E) Integer.valueOf(i));
        }

        final Collection<E> retained = new ArrayList<>(5);
        for (int i = 0; i < 5; ++i) {
            retained.add((E) Integer.valueOf(i * 2));
        }

        assertTrue(uniqueList.retainAll(retained));
        assertEquals(5, uniqueList.size());
        assertTrue(uniqueList.contains(Integer.valueOf(0)));
        assertTrue(uniqueList.contains(Integer.valueOf(2)));
        assertTrue(uniqueList.contains(Integer.valueOf(4)));
        assertTrue(uniqueList.contains(Integer.valueOf(6)));
        assertTrue(uniqueList.contains(Integer.valueOf(8)));
    }

    @Test
    @SuppressWarnings("unchecked")
    public void testSet() {
        final SetUniqueList<E> lset = new SetUniqueList<>(new ArrayList<E>(), new HashSet<E>());

        // Duplicate element
        final E obj1 = (E) Integer.valueOf(1);
        final E obj2 = (E) Integer.valueOf(2);
        final E obj3 = (E) Integer.valueOf(3);

        lset.add(obj1);
        lset.add(obj2);
        lset.set(0, obj1);
        assertEquals(2, lset.size());
        assertSame(obj1, lset.get(0));
        assertSame(obj2, lset.get(1));

        lset.clear();
        lset.add(obj1);
        lset.add(obj2);
        lset.set(0, obj2);
        assertEquals(1, lset.size());
        assertSame(obj2, lset.get(0));

        lset.clear();
        lset.add(obj1);
        lset.add(obj2);
        lset.set(0, obj3);
        assertEquals(2, lset.size());
        assertSame(obj3, lset.get(0));
        assertSame(obj2, lset.get(1));

        lset.clear();
        lset.add(obj1);
        lset.add(obj2);
        lset.set(1, obj1);
        assertEquals(1, lset.size());
        assertSame(obj1, lset.get(0));
    }

    @Test
    public void testSetCollections444() {
        final SetUniqueList<Integer> lset = new SetUniqueList<>(new ArrayList<Integer>(), new HashSet<Integer>());

        // Duplicate element
        final Integer obj1 = Integer.valueOf(1);
        final Integer obj2 = Integer.valueOf(2);

        lset.add(obj1);
        lset.add(obj2);
        lset.set(0, obj1);
        assertEquals(2, lset.size());
        assertSame(obj1, lset.get(0));
        assertSame(obj2, lset.get(1));

        assertTrue(lset.contains(obj1));
        assertTrue(lset.contains(obj2));
    }

    @Test
    @SuppressWarnings("unchecked")
    public void testSetDownwardsInList() {
        /*
         * Checks the following semantics
         * [a,b]
         * set(0,b): [b]->a
         * So UniqList contains [b] and a is returned
         */
        final ArrayList<E> l = new ArrayList<>();
        final HashSet<E> s = new HashSet<>();
        final SetUniqueList<E> ul = new SetUniqueList<>(l, s);

        final E a = (E) new Object();
        final E b = (E) new Object();
        ul.add(a);
        ul.add(b);
        assertEquals(a, l.get(0));
        assertEquals(b, l.get(1));
        assertTrue(s.contains(a));
        assertTrue(s.contains(b));

        assertEquals(a, ul.set(0, b));
        assertEquals(1, s.size());
        assertEquals(1, l.size());
        assertEquals(b, l.get(0));
        assertTrue(s.contains(b));
        assertFalse(s.contains(a));
    }
    @Test
    @SuppressWarnings("unchecked")
    public void testSetInBiggerList() {
        /*
         * Checks the following semantics
         * [a,b,c]
         * set(0,b): [b,c]->a
         * So UniqList contains [b,c] and a is returned
         */
        final ArrayList<E> l = new ArrayList<>();
        final HashSet<E> s = new HashSet<>();
        final SetUniqueList<E> ul = new SetUniqueList<>(l, s);

        final E a = (E) new Object();
        final E b = (E) new Object();
        final E c = (E) new Object();

        ul.add(a);
        ul.add(b);
        ul.add(c);
        assertEquals(a, l.get(0));
        assertEquals(b, l.get(1));
        assertEquals(c, l.get(2));
        assertTrue(s.contains(a));
        assertTrue(s.contains(b));
        assertTrue(s.contains(c));

        assertEquals(a, ul.set(0, b));
        assertEquals(2, s.size());
        assertEquals(2, l.size());
        assertEquals(b, l.get(0));
        assertEquals(c, l.get(1));
        assertFalse(s.contains(a));
        assertTrue(s.contains(b));
        assertTrue(s.contains(c));
    }

    @Test
    @SuppressWarnings("unchecked")
    public void testSetUpwardsInList() {
        /*
         * Checks the following semantics
         * [a,b,c]
         * set(1,a): [a,c]->b
         * So UniqList contains [a,c] and b is returned
         */
        final ArrayList<E> l = new ArrayList<>();
        final HashSet<E> s = new HashSet<>();
        final SetUniqueList<E> ul = new SetUniqueList<>(l, s);

        final E a = (E) "A";
        final E b = (E) "B";
        final E c = (E) "C";

        ul.add(a);
        ul.add(b);
        ul.add(c);
        assertEquals(a, l.get(0));
        assertEquals(b, l.get(1));
        assertEquals(c, l.get(2));
        assertTrue(s.contains(a));
        assertTrue(s.contains(b));
        assertTrue(s.contains(c));

        assertEquals(b, ul.set(1, a));
        assertEquals(2, s.size());
        assertEquals(2, l.size());
        assertEquals(a, l.get(0));
        assertEquals(c, l.get(1));
        assertTrue(s.contains(a));
        assertFalse(s.contains(b));
        assertTrue(s.contains(c));
    }

    @Test
    public void testSubListIsUnmodifiable() {
        resetFull();
        final List<E> subList = getCollection().subList(1, 3);
        assertEquals(2, subList.size());
        assertThrows(UnsupportedOperationException.class, () -> subList.remove(0));
    }

    @Test
    @SuppressWarnings("unchecked")
    public void testUniqueListDoubleInsert() {
        final List<E> l = SetUniqueList.setUniqueList(new LinkedList<E>());
        l.add((E) new Object());
        l.add((E) new Object());

        // duplicate is removed
        l.set(0, l.get(1));
        assertEquals(1, l.size());

        // duplicate should be removed again
        l.add(1, l.get(0));
        assertEquals(1, l.size());
    }

    @Test
    @SuppressWarnings("unchecked")
    public void testUniqueListReInsert() {
        final List<E> l = SetUniqueList.setUniqueList(new LinkedList<E>());
        l.add((E) new Object());
        l.add((E) new Object());

        final E a = l.get(0);

        // duplicate is removed
        l.set(0, l.get(1));
        assertEquals(1, l.size());

        // old object is added back in
        l.add(1, a);
        assertEquals(2, l.size());
    }

    @Override
    @SuppressWarnings("unchecked")
    public void verify() {
        super.verify();

        if (extraVerify) {
            final int size = getCollection().size();
            getCollection().add((E) Long.valueOf(1000));
            assertEquals(size + 1, getCollection().size());

            getCollection().add((E) Long.valueOf(1000));
            assertEquals(size + 1, getCollection().size());
            assertEquals(Long.valueOf(1000), getCollection().get(size));

            getCollection().remove(size);
        }
    }

    @Test
    @SuppressWarnings("unchecked")
    public void testCreateSetBasedOnList() {
        final List<String> list = new ArrayList<>();
        list.add("One");
        list.add("Two");
        @SuppressWarnings("rawtypes") final SetUniqueList setUniqueList = (SetUniqueList) makeObject();

        // Standard case with HashSet
        final Set<String> setBasedOnList = setUniqueList.createSetBasedOnList(new HashSet<>(), list);
        assertEquals(list.size(), setBasedOnList.size());
        list.forEach(item -> assertTrue(setBasedOnList.contains(item)));

        // Use different Set than HashSet
        final Set<String> setBasedOnList1 = setUniqueList.createSetBasedOnList(new TreeSet<>(), list);
        assertEquals(list.size(), setBasedOnList1.size());
        list.forEach(item -> assertTrue(setBasedOnList1.contains(item)));

        // throws internally NoSuchMethodException --> results in HashSet
        final Set<String> setBasedOnList2 = setUniqueList.createSetBasedOnList(UnmodifiableSet.unmodifiableSet(new HashSet<>()), list);
        assertEquals(list.size(), setBasedOnList2.size());
        list.forEach(item -> assertTrue(setBasedOnList2.contains(item)));

        // provide null values as Parameter
        assertThrows(NullPointerException.class, () -> setUniqueList.createSetBasedOnList(null, list));
        assertThrows(NullPointerException.class, () -> setUniqueList.createSetBasedOnList(new HashSet<>(), null));
    }

    @Override
    @TestFactory
    public DynamicNode bulkSubListTests() {
        return findTestsOnNestedClass(SubListIsReadOnlyTests.class, () -> new SubListIsReadOnlyTests<>(this), this::runBulkSubListTests);
    }

    @Disabled
    public static class SubListIsReadOnlyTests<E> extends BulkSubListTests<E> {
        public SubListIsReadOnlyTests(AbstractListTest<E> outer) {
            super(outer);
        }

        @Override
        public void verify() {
            ((SetUniqueListTest<?>)outer).extraVerify = false;
            super.verify();
            ((SetUniqueListTest<?>)outer).extraVerify = true;
        }

        @Override
        public boolean isRemoveElementSupported() {
            return false;
        }

        @Override
        public boolean isAddSupported() {
            return false;
        }

        @Override
        public boolean isSetSupported() {
            return false;
        }

        @Override
        public boolean isRemoveSupported() {
            return false;
        }
    }
}<|MERGE_RESOLUTION|>--- conflicted
+++ resolved
@@ -78,14 +78,11 @@
     }
 
     @Override
-<<<<<<< HEAD
-=======
     public boolean isCopyConstructorSupported() {
         return false;
     }
 
     @Override
->>>>>>> 53939e05
     @SuppressWarnings("unchecked")
     public E[] getFullNonNullElements() {
         // override to avoid duplicate "One"
