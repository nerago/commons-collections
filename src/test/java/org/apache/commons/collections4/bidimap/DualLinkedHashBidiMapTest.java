/*
 * Licensed to the Apache Software Foundation (ASF) under one or more
 * contributor license agreements.  See the NOTICE file distributed with
 * this work for additional information regarding copyright ownership.
 * The ASF licenses this file to You under the Apache License, Version 2.0
 * (the "License"); you may not use this file except in compliance with
 * the License.  You may obtain a copy of the License at
 *
 *      http://www.apache.org/licenses/LICENSE-2.0
 *
 * Unless required by applicable law or agreed to in writing, software
 * distributed under the License is distributed on an "AS IS" BASIS,
 * WITHOUT WARRANTIES OR CONDITIONS OF ANY KIND, either express or implied.
 * See the License for the specific language governing permissions and
 * limitations under the License.
 */
package org.apache.commons.collections4.bidimap;

import org.apache.commons.collections4.CollectionCommonsRole;
import org.apache.commons.collections4.collection.IterationBehaviour;

/**
 * JUnit tests.
 */
public class DualLinkedHashBidiMapTest<K, V> extends AbstractBidiMapTest<K, V> {

    public DualLinkedHashBidiMapTest() {
        super(DualLinkedHashBidiMapTest.class.getSimpleName());
    }

    /**
     * {@inheritDoc}
     */
    @Override
    public DualLinkedHashBidiMap<K, V> makeObject() {
        return new DualLinkedHashBidiMap<>();
    }

    @Override
    public String getCompatibilityVersion() {
        return "4";
    }

<<<<<<< HEAD
    /**
     * Override to prevent infinite recursion of tests.
     */
    @Override
    public String[] ignoredTests() {
        return new String[] { "DualLinkedHashBidiMapTest.bulkTestInverseMap.bulkTestInverseMap" };
    }

    @Override
    public CollectionCommonsRole collectionRole() {
        return CollectionCommonsRole.CONCRETE;
    }

    @Override
    protected IterationBehaviour getIterationBehaviour() {
        return IterationBehaviour.STABLE_SEQUENCE;
    }

    //    public void testCreate() throws Exception {
=======
//    public void testCreate() throws Exception {
>>>>>>> 77a1acc1
//        resetEmpty();
//        writeExternalFormToDisk((java.io.Serializable) map, "src/test/resources/data/test/DualLinkedHashBidiMap.emptyCollection.version4.obj");
//        resetFull();
//        writeExternalFormToDisk((java.io.Serializable) map, "src/test/resources/data/test/DualLinkedHashBidiMap.fullCollection.version4.obj");
//    }
}<|MERGE_RESOLUTION|>--- conflicted
+++ resolved
@@ -41,15 +41,6 @@
         return "4";
     }
 
-<<<<<<< HEAD
-    /**
-     * Override to prevent infinite recursion of tests.
-     */
-    @Override
-    public String[] ignoredTests() {
-        return new String[] { "DualLinkedHashBidiMapTest.bulkTestInverseMap.bulkTestInverseMap" };
-    }
-
     @Override
     public CollectionCommonsRole collectionRole() {
         return CollectionCommonsRole.CONCRETE;
@@ -61,9 +52,6 @@
     }
 
     //    public void testCreate() throws Exception {
-=======
-//    public void testCreate() throws Exception {
->>>>>>> 77a1acc1
 //        resetEmpty();
 //        writeExternalFormToDisk((java.io.Serializable) map, "src/test/resources/data/test/DualLinkedHashBidiMap.emptyCollection.version4.obj");
 //        resetFull();
