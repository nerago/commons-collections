/*
 * Licensed to the Apache Software Foundation (ASF) under one or more
 * contributor license agreements.  See the NOTICE file distributed with
 * this work for additional information regarding copyright ownership.
 * The ASF licenses this file to You under the Apache License, Version 2.0
 * (the "License"); you may not use this file except in compliance with
 * the License.  You may obtain a copy of the License at
 *
 *      http://www.apache.org/licenses/LICENSE-2.0
 *
 * Unless required by applicable law or agreed to in writing, software
 * distributed under the License is distributed on an "AS IS" BASIS,
 * WITHOUT WARRANTIES OR CONDITIONS OF ANY KIND, either express or implied.
 * See the License for the specific language governing permissions and
 * limitations under the License.
 */
package org.apache.commons.collections4.set;

import static org.junit.jupiter.api.Assertions.assertEquals;

import java.util.*;
import java.util.stream.Stream;

import org.apache.commons.collections4.BulkTest;
import org.apache.commons.collections4.bidimap.AbstractBidiMapTest;
import org.junit.jupiter.api.*;
import org.junit.jupiter.api.condition.EnabledIf;

/**
 * Abstract test class for {@link NavigableSet} methods and contracts.
 * <p>
 * To use, subclass and override the {@link #makeObject()}
 * method.  You may have to override other protected methods if your
 * set is not modifiable, or if your set restricts what kinds of
 * elements may be added; see {@link AbstractSetTest} for more details.
 *
 * @since 4.1
 */
public abstract class AbstractNavigableSetTest<E> extends AbstractSortedSetTest<E> {

    /**
     * JUnit constructor.
     *
     * @param name  name for test
     */
    public AbstractNavigableSetTest(final String name) {
        super(name);
    }

    /**
     * {@inheritDoc}
     */
    @Override
    public abstract NavigableSet<E> makeObject();

    /**
     * {@inheritDoc}
     */
    @Override
    public NavigableSet<E> makeFullCollection() {
        return (NavigableSet<E>) super.makeFullCollection();
    }

    /**
     * Returns an empty {@link TreeSet} for use in modification testing.
     *
     * @return a confirmed empty collection
     */
    @Override
    public NavigableSet<E> makeConfirmedCollection() {
        return new TreeSet<>();
    }


    /**
     * Verification extension, will check the order of elements,
     * the sets should already be verified equal.
     */
    @Override
    public void verify() {
        super.verify();

        // Check that descending iterator returns elements in order and higher(), lower(),
        // floor() and ceiling() are consistent
        final Iterator<E> collIter = getCollection().descendingIterator();
        final Iterator<E> confIter = getConfirmed().descendingIterator();
        while (collIter.hasNext()) {
            final E element = collIter.next();
            final E confElement = confIter.next();
            assertEquals(confElement, element, "Element appears to be out of order.");

            assertEquals(getConfirmed().higher(element),
                    getCollection().higher(element), "Incorrect element returned by higher().");

            assertEquals(getConfirmed().lower(element),
                    getCollection().lower(element), "Incorrect element returned by lower().");

            assertEquals(getConfirmed().floor(element),
                    getCollection().floor(element), "Incorrect element returned by floor().");

            assertEquals(getConfirmed().ceiling(element),
                    getCollection().ceiling(element), "Incorrect element returned by ceiling().");
        }
    }

    /**
     * Override to return comparable objects.
     */
    @Override
    @SuppressWarnings("unchecked")
    public E[] getFullNonNullElements() {
        final Object[] elements = new Object[30];

        for (int i = 0; i < 30; i++) {
            elements[i] = Integer.valueOf(i + i + 1);
        }
        return (E[]) elements;
    }

    /**
     * Override to return comparable objects.
     */
    @Override
    @SuppressWarnings("unchecked")
    public E[] getOtherNonNullElements() {
        final Object[] elements = new Object[30];
        for (int i = 0; i < 30; i++) {
            elements[i] = Integer.valueOf(i + i + 2);
        }
        return (E[]) elements;
    }

    @Override
    @TestFactory
    public DynamicNode subSetTests() {
        if (runSubSetTests()) {
            return DynamicContainer.dynamicContainer("subSetTests", Arrays.asList(
                    findTestsOnNestedClass(BulkTestSortedSetSubSet.class, BulkTestSortedSetSubSet::new),
                    findTestsOnNestedClass(BulkTestSortedSetHeadSet.class, BulkTestSortedSetHeadSet::new),
                    findTestsOnNestedClass(BulkTestSortedSetTailSet.class, BulkTestSortedSetTailSet::new),
                    findTestsOnNestedClass(BulkTestNavigableSetSubSet.class, BulkTestNavigableSetSubSet::new),
                    findTestsOnNestedClass(BulkTestNavigableSetHeadSet.class, BulkTestNavigableSetHeadSet::new),
                    findTestsOnNestedClass(BulkTestNavigableSetTailSet.class, BulkTestNavigableSetTailSet::new)
            ));
        } else {
            return DynamicContainer.dynamicContainer("subSetTests", Stream.empty());
        }
    }

    /**
     * Bulk test {@link NavigableSet#subSet(Object, boolean, Object, boolean)}.
     * This method runs through all of the tests in {@link AbstractNavigableSetTest}.
     * After modification operations, {@link #verify()} is invoked to ensure
     * that the set and the other collection views are still valid.
     */
    public class BulkTestNavigableSetSubSet extends TestNavigableSetSubSet {
        @SuppressWarnings("unchecked")
        public BulkTestNavigableSetSubSet() {
            super("BulkTestNavigableSetSubSet");
            lowBound = AbstractNavigableSetTest.this.getFullElements().length / 3;
            highBound = AbstractNavigableSetTest.this.getFullElements().length / 3 * 2;

            final int fullLoBound = lowBound + 1;
            final int length = highBound - lowBound - 1;
            fullElements = (E[]) new Object[length];
            System.arraycopy(AbstractNavigableSetTest.this.getFullElements(), fullLoBound, fullElements, 0, length);
            final int otherLength = highBound - lowBound;
            otherElements = (E[]) new Object[otherLength - 1];
            System.arraycopy(//src src_pos dst dst_pos length
                    AbstractNavigableSetTest.this.getOtherElements(), lowBound, otherElements, 0, otherLength - 1);
        }

        @Override
        protected NavigableSet<E> getSubSet(NavigableSet<E> set) {
            final E[] elements = AbstractNavigableSetTest.this.getFullElements();
            return set.subSet(elements[lowBound], false, elements[highBound], false);
        }
    }

    /**
     * Bulk test {@link NavigableSet#headSet(Object, boolean)}.
     * This method runs through all of the tests in {@link AbstractNavigableSetTest}.
     * After modification operations, {@link #verify()} is invoked to ensure
     * that the set and the other collection views are still valid.
     */
    public class BulkTestNavigableSetHeadSet extends TestNavigableSetSubSet {
        @SuppressWarnings("unchecked")
        public BulkTestNavigableSetHeadSet() {
            super("BulkTestNavigableSetHeadSet");
            highBound = AbstractNavigableSetTest.this.getFullElements().length / 3 * 2;

            final int realBound = highBound + 1;
            fullElements = (E[]) new Object[realBound];
            System.arraycopy(AbstractNavigableSetTest.this.getFullElements(), 0, fullElements, 0, realBound);
            otherElements = (E[]) new Object[highBound - 1];
            System.arraycopy(//src src_pos dst dst_pos length
                    AbstractNavigableSetTest.this.getOtherElements(), 0, otherElements, 0, highBound - 1);
        }

        @Override
        protected NavigableSet<E> getSubSet(NavigableSet<E> set) {
            final E[] elements = AbstractNavigableSetTest.this.getFullElements();
            return set.headSet(elements[highBound], true);
        }
    }

    /**
     * Bulk test {@link NavigableSet#tailSet(Object, boolean)}.
     * This method runs through all of the tests in {@link AbstractNavigableSetTest}.
     * After modification operations, {@link #verify()} is invoked to ensure
     * that the set and the other collection views are still valid.
     */
    public class BulkTestNavigableSetTailSet extends TestNavigableSetSubSet {
        @SuppressWarnings("unchecked")
        public BulkTestNavigableSetTailSet() {
            super("BulkTestNavigableSetTailSet");
            lowBound = AbstractNavigableSetTest.this.getFullElements().length / 3;
            final E[] allElements = AbstractNavigableSetTest.this.getFullElements();
            final int realBound = lowBound + 1;
            fullElements = (E[]) new Object[allElements.length - realBound];
            System.arraycopy(allElements, realBound, fullElements, 0, allElements.length - realBound);
            otherElements = (E[]) new Object[allElements.length - lowBound - 1];
            System.arraycopy(//src src_pos dst dst_pos length
                    AbstractNavigableSetTest.this.getOtherElements(), lowBound, otherElements, 0, allElements.length - lowBound - 1);
        }

        @Override
        protected NavigableSet<E> getSubSet(NavigableSet<E> set) {
            final E[] elements = AbstractNavigableSetTest.this.getFullElements();
            return set.tailSet(elements[lowBound], false);
        }
    }

    public abstract class TestNavigableSetSubSet extends AbstractNavigableSetTest<E> {

        protected int lowBound;
        protected int highBound;
        protected E[] fullElements;
        protected E[] otherElements;

        public TestNavigableSetSubSet(String name) {
            super(name);
        }

        @Override
        public boolean isNullSupported() {
            return AbstractNavigableSetTest.this.isNullSupported();
        }
        @Override
        public boolean isAddSupported() {
            return AbstractNavigableSetTest.this.isAddSupported();
        }
        @Override
        public boolean isRemoveSupported() {
            return AbstractNavigableSetTest.this.isRemoveSupported();
        }
        @Override
        public boolean isFailFastSupported() {
            return AbstractNavigableSetTest.this.isFailFastSupported();
        }
        @Override
<<<<<<< HEAD
=======
        public boolean isCopyConstructorSupported() {
            return false;
        }
        @Override
>>>>>>> 53939e05
        protected boolean runSubSetTests() {
            return false;
        }

        @Override
        public E[] getFullElements() {
            return fullElements;
        }
        @Override
        public E[] getOtherElements() {
            return otherElements;
        }

        protected abstract NavigableSet<E> getSubSet(final NavigableSet<E> set);

        @Override
        public NavigableSet<E> makeObject() {
            return getSubSet(AbstractNavigableSetTest.this.makeObject());
        }

        @Override
        public NavigableSet<E> makeFullCollection() {
            return getSubSet(AbstractNavigableSetTest.this.makeFullCollection());
        }

        @Override
        public boolean isTestSerialization() {
            return false;
        }
    }

    /**
     * {@inheritDoc}
     */
    @Override
    public NavigableSet<E> getCollection() {
        return (NavigableSet<E>) super.getCollection();
    }

    /**
     * {@inheritDoc}
     */
    @Override
    public NavigableSet<E> getConfirmed() {
        return (NavigableSet<E>) super.getConfirmed();
    }

}<|MERGE_RESOLUTION|>--- conflicted
+++ resolved
@@ -259,13 +259,10 @@
             return AbstractNavigableSetTest.this.isFailFastSupported();
         }
         @Override
-<<<<<<< HEAD
-=======
         public boolean isCopyConstructorSupported() {
             return false;
         }
         @Override
->>>>>>> 53939e05
         protected boolean runSubSetTests() {
             return false;
         }
