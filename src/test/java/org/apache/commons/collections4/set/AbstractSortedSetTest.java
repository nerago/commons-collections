--- conflicted
+++ resolved
@@ -264,13 +264,10 @@
             return AbstractSortedSetTest.this.isFailFastSupported();
         }
         @Override
-<<<<<<< HEAD
-=======
         public boolean isCopyConstructorSupported() {
             return false;
         }
         @Override
->>>>>>> 53939e05
         protected boolean runSubSetTests() {
             return false;
         }
