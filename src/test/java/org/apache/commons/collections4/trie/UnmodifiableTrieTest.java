/*
 * Licensed to the Apache Software Foundation (ASF) under one or more
 * contributor license agreements.  See the NOTICE file distributed with
 * this work for additional information regarding copyright ownership.
 * The ASF licenses this file to You under the Apache License, Version 2.0
 * (the "License"); you may not use this file except in compliance with
 * the License.  You may obtain a copy of the License at
 *
 *      http://www.apache.org/licenses/LICENSE-2.0
 *
 * Unless required by applicable law or agreed to in writing, software
 * distributed under the License is distributed on an "AS IS" BASIS,
 * WITHOUT WARRANTIES OR CONDITIONS OF ANY KIND, either express or implied.
 * See the License for the specific language governing permissions and
 * limitations under the License.
 */
package org.apache.commons.collections4.trie;

import static org.junit.jupiter.api.Assertions.assertSame;
import static org.junit.jupiter.api.Assertions.assertThrows;
import static org.junit.jupiter.api.Assertions.assertTrue;

import org.apache.commons.collections4.Trie;
import org.apache.commons.collections4.Unmodifiable;
import org.apache.commons.collections4.map.AbstractSortedMapTest;
import org.junit.jupiter.api.Test;

/**
 * Extension of {@link AbstractSortedMapTest} for exercising the
 * {@link UnmodifiableTrie} implementation.
 *
 * @since 4.0
 */
public class UnmodifiableTrieTest<V> extends AbstractSortedMapTest<String, V> {

    public UnmodifiableTrieTest() {
        super(UnmodifiableTrieTest.class.getSimpleName());
    }

    @Override
    public Trie<String, V> makeObject() {
        return UnmodifiableTrie.unmodifiableTrie(new PatriciaTrie<V>());
    }

    @Override
    public boolean isPutChangeSupported() {
        return false;
    }

    @Override
    public boolean isPutAddSupported() {
        return false;
    }

    @Override
    public boolean isRemoveSupported() {
        return false;
    }
    
    @Override
    public boolean isToStringLikeCommonMaps() {
        return false;
    }
<<<<<<< HEAD
=======

    @Override
    public boolean isCopyConstructorSupported() {
        return false;
    }
>>>>>>> 53939e05

    @Override
    public Trie<String, V> makeFullMap() {
        final Trie<String, V> m = new PatriciaTrie<>();
        addSampleMappings(m);
        return UnmodifiableTrie.unmodifiableTrie(m);
    }

    @Test
    public void testUnmodifiable() {
        assertTrue(makeObject() instanceof Unmodifiable);
        assertTrue(makeFullMap() instanceof Unmodifiable);
    }

    @Test
    public void testDecorateFactory() {
        final Trie<String, V> trie = makeFullMap();
        assertSame(trie, UnmodifiableTrie.unmodifiableTrie(trie));

        assertThrows(NullPointerException.class, () -> UnmodifiableTrie.unmodifiableTrie(null));
    }

    /**
     * Override to prevent infinite recursion of tests.
     */
    @Override
    public String[] ignoredTests() {
        return null;
    }

    @Override
    public String getCompatibilityVersion() {
        return "4";
    }

//    public void testCreate() throws Exception {
//        resetEmpty();
//        writeExternalFormToDisk(
//            (java.io.Serializable) map,
//            "src/test/resources/data/test/UnmodifiableTrie.emptyCollection.version4.obj");
//        resetFull();
//        writeExternalFormToDisk(
//            (java.io.Serializable) map,
//            "src/test/resources/data/test/UnmodifiableTrie.fullCollection.version4.obj");
//    }

}<|MERGE_RESOLUTION|>--- conflicted
+++ resolved
@@ -61,14 +61,11 @@
     public boolean isToStringLikeCommonMaps() {
         return false;
     }
-<<<<<<< HEAD
-=======
 
     @Override
     public boolean isCopyConstructorSupported() {
         return false;
     }
->>>>>>> 53939e05
 
     @Override
     public Trie<String, V> makeFullMap() {
