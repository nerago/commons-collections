/*
 * Licensed to the Apache Software Foundation (ASF) under one or more
 * contributor license agreements.  See the NOTICE file distributed with
 * this work for additional information regarding copyright ownership.
 * The ASF licenses this file to You under the Apache License, Version 2.0
 * (the "License"); you may not use this file except in compliance with
 * the License.  You may obtain a copy of the License at
 *
 *      http://www.apache.org/licenses/LICENSE-2.0
 *
 * Unless required by applicable law or agreed to in writing, software
 * distributed under the License is distributed on an "AS IS" BASIS,
 * WITHOUT WARRANTIES OR CONDITIONS OF ANY KIND, either express or implied.
 * See the License for the specific language governing permissions and
 * limitations under the License.
 */
package org.apache.commons.collections4.collection;

import java.io.ByteArrayInputStream;
import java.io.ByteArrayOutputStream;
import java.io.ObjectInputStream;
import java.io.ObjectOutputStream;
import java.io.Serializable;
import java.lang.reflect.Array;
import java.util.*;
import java.util.function.Predicate;

import org.apache.commons.collections4.AbstractObjectTest;
import org.apache.commons.collections4.MapIterator;
import org.apache.commons.lang3.ArrayUtils;
import org.junit.jupiter.api.Test;

import static org.junit.jupiter.api.Assertions.*;

/**
 * Abstract test class for {@link java.util.Collection} methods and contracts.
 * <p>
 * You should create a concrete subclass of this class to test any custom
 * {@link Collection} implementation.  At minimum, you'll have to
 * implement the @{@link #makeObject()}, {@link #makeConfirmedCollection()}
 * and {@link #makeConfirmedFullCollection()} methods.
 * You might want to override some of the additional public methods as well:
 * <p>
 * <b>Element Population Methods</b>
 * <p>
 * Override these if your collection restricts what kind of elements are
 * allowed (for instance, if {@code null} is not permitted):
 * <ul>
 * <li>{@link #getFullElements()}
 * <li>{@link #getOtherElements()}
 * </ul>
 * <p>
 * <b>Supported Operation Methods</b>
 * <p>
 * Override these if your collection doesn't support certain operations:
 * <ul>
 * <li>{@link #isAddSupported()}
 * <li>{@link #isRemoveSupported()}
 * <li>{@link #areEqualElementsDistinguishable()}
 * <li>{@link #isNullSupported()}
 * <li>{@link #isFailFastSupported()}
 * </ul>
 * <p>
 * <b>Indicate Collection Behaviour</b>
 * <p>
 * Override these if your collection makes specific behavior guarantees:
 * <ul>
 * <li>{@link #getIterationBehaviour()}</li>
 * </ul>
 * <p>
 * <b>Fixture Methods</b>
 * <p>
 * Fixtures are used to verify that the operation results in correct state
 * for the collection.  Basically, the operation is performed against your
 * collection implementation, and an identical operation is performed against a
 * <i>confirmed</i> collection implementation.  A confirmed collection
 * implementation is something like {@code java.util.ArrayList}, which is
 * known to conform exactly to its collection interface's contract.  After the
 * operation takes place on both your collection implementation and the
 * confirmed collection implementation, the two collections are compared to see
 * if their state is identical.  The comparison is usually much more involved
 * than a simple {@code equals} test.  This verification is used to ensure
 * proper modifications are made along with ensuring that the collection does
 * not change when read-only modifications are made.
 * <p>
 * The {@link #collection} field holds an instance of your collection
 * implementation; the {@link #confirmed} field holds an instance of the
 * confirmed collection implementation.  The {@link #resetEmpty()} and
 * {@link #resetFull()} methods set these fields to empty or full collections,
 * so that tests can proceed from a known state.
 * <p>
 * After a modification operation to both {@link #collection} and
 * {@link #confirmed}, the {@link #verify()} method is invoked to compare
 * the results.  You may want to override {@link #verify()} to perform
 * additional verifications.  For instance, when testing the collection
 * views of a map, {@link org.apache.commons.collections4.map.AbstractMapTest AbstractTestMap}
 * would override {@link #verify()} to make
 * sure the map is changed after the collection view is changed.
 * <p>
 * If you're extending this class directly, you will have to provide
 * implementations for the following:
 * <ul>
 * <li>{@link #makeConfirmedCollection()}
 * <li>{@link #makeConfirmedFullCollection()}
 * </ul>
 * <p>
 * Those methods should provide a confirmed collection implementation
 * that's compatible with your collection implementation.
 * <p>
 * If you're extending {@link org.apache.commons.collections4.list.AbstractListTest AbstractListTest},
 * {@link org.apache.commons.collections4.set.AbstractSetTest AbstractTestSet},
 * or {@link org.apache.commons.collections4.bag.AbstractBagTest AbstractBagTest},
 * you probably don't have to worry about the
 * above methods, because those three classes already override the methods
 * to provide standard JDK confirmed collections.<P>
 * <p>
 * <b>Other notes</b>
 * <p>
 * If your {@link Collection} fails one of these tests by design,
 * you may still use this base set of cases.  Simply override the
 * test case (method) your {@link Collection} fails.
 */
public abstract class AbstractCollectionTest<E> extends AbstractObjectTest {

    //
    // NOTE:
    //
    // Collection doesn't define any semantics for equals, and recommends you
    // use reference-based default behavior of Object.equals.  (And a test for
    // that already exists in AbstractTestObject).  Tests for equality of lists, sets
    // and bags will have to be written in test subclasses.  Thus, there is no
    // tests on Collection.equals nor any for Collection.hashCode.
    //

    ;

    // These fields are used by reset() and verify(), and any test
    // method that tests a modification.

    /**
     *  A collection instance that will be used for testing.
     */
    private Collection<E> collection;

    /**
     *  Confirmed collection.  This is an instance of a collection that is
     *  confirmed to conform exactly to the java.util.Collection contract.
     *  Modification operations are tested by performing a mod on your
     *  collection, performing the exact same mod on an equivalent confirmed
     *  collection, and then calling verify() to make sure your collection
     *  still matches the confirmed collection.
     */
    private Collection<E> confirmed;

    /**
     * JUnit constructor.
     *
     * @param testName  the test class name
     */
    public AbstractCollectionTest(final String testName) {
        super(testName);
    }

    /**
     *  Specifies whether equal elements in the collection are, in fact,
     *  distinguishable with information not readily available.  That is, if a
     *  particular value is to be removed from the collection, then there is
     *  one and only one value that can be removed, even if there are other
     *  elements which are equal to it.
     *
     *  <P>In most collection cases, elements are not distinguishable (equal is
     *  equal), thus this method defaults to return false.  In some cases,
     *  however, they are.  For example, the collection returned from the map's
     *  values() collection view are backed by the map, so while there may be
     *  two values that are equal, their associated keys are not.  Since the
     *  keys are distinguishable, the values are.
     *
     *  <P>This flag is used to skip some verifications for iterator.remove()
     *  where it is impossible to perform an equivalent modification on the
     *  confirmed collection because it is not possible to determine which
     *  value in the confirmed collection to actually remove.  Tests that
     *  override the default (i.e. where equal elements are distinguishable),
     *  should provide additional tests on iterator.remove() to make sure the
     *  proper elements are removed when remove() is called on the iterator.
     **/
    public boolean areEqualElementsDistinguishable() {
        return false;
    }

    /**
     *  Returns true if the collections produced by
     *  {@link #makeObject()} and {@link #makeFullCollection()}
     *  support the {@code add} and {@code addAll}
     *  operations.<P>
     *  Default implementation returns true.  Override if your collection
     *  class does not support add or addAll.
     */
    public boolean isAddSupported() {
        return true;
    }

    /**
     *  Returns true if the collections produced by
     *  {@link #makeObject()} and {@link #makeFullCollection()}
     *  support the {@code remove}, {@code removeAll},
     *  {@code retainAll}, {@code clear} and
     *  {@code iterator().remove()} methods.
     *  Default implementation returns true.  Override if your collection
     *  class does not support removal operations.
     */
    public boolean isRemoveSupported() {
        return true;
    }

    /**
     *  Returns true if the collections produced by
     *  {@link #makeObject()} and {@link #makeFullCollection()}
     *  support the {@code remove}.
     *  Default implementation returns isRemoveSupported.  Override if your collection
     *  class does not support removal operations.
     */
    public boolean isRemoveElementSupported() {
        return isRemoveSupported();
    }

    /**
     * Returns true to indicate that the collection supports holding null.
     * The default implementation returns true;
     */
    public boolean isNullSupported() {
        return true;
    }

    /**
     * Returns true to indicate that the collection supports fail fast iterators.
     * The default implementation returns false;
     */
    public boolean isFailFastSupported() {
        return false;
    }

    /**
     * Returns true to indicate that the collection supports equals() comparisons.
     * This implementation returns false;
     */
    @Override
    public boolean isEqualsCheckable() {
        return false;
    }

    /**
     * Is a constructor with parameters of (Collection obj) available and should be tested
     * as a copy constructor.
     * See {@link #makeObjectCopy}
     */
    public boolean isCopyConstructorSupported() {
        return true;
    }

    /**
     *  Verifies that {@link #collection} and {@link #confirmed} have
     *  identical state.
     */
    public void verify() {
        final int confirmedSize = getConfirmed().size();
        assertEquals(confirmedSize, getCollection().size(),
                "Collection size should match confirmed collection's");
        assertEquals(getConfirmed().isEmpty(), getCollection().isEmpty(),
                "Collection isEmpty() result should match confirmed collection's");

        // verify the collections are the same by attempting to match each
        // object in the collection and confirmed collection.  To account for
        // duplicates and differing orders, each confirmed element is copied
        // into an array and a flag is maintained for each element to determine
        // whether it has been matched once and only once.  If all elements in
        // the confirmed collection are matched once and only once and there
        // aren't any elements left to be matched in the collection,
        // verification is a success.

        // copy each collection value into an array
        final Object[] confirmedValues = new Object[confirmedSize];

        Iterator<E> iter;

        iter = getConfirmed().iterator();
        int pos = 0;
        while (iter.hasNext()) {
            confirmedValues[pos++] = iter.next();
        }

        // allocate an array of boolean flags for tracking values that have
        // been matched once and only once.
        final boolean[] matched = new boolean[confirmedSize];

        // now iterate through the values of the collection and try to match
        // the value with one in the confirmed array.
        iter = getCollection().iterator();
        while (iter.hasNext()) {
            final Object o = iter.next();
            boolean match = false;
            for (int i = 0; i < confirmedSize; i++) {
                if (matched[i]) {
                    // skip values already matched
                    continue;
                }
                if (Objects.equals(o, confirmedValues[i])) {
                    // values matched
                    matched[i] = true;
                    match = true;
                    break;
                }
            }
            // no match found!
            if (!match) {
                fail("Collection should not contain a value that the "
                        + "confirmed collection does not have: " + o + "\nTest: " + getCollection()
                        + "\nReal: " + getConfirmed());
            }
        }

        // make sure there aren't any unmatched values
        for (int i = 0; i < confirmedSize; i++) {
            if (!matched[i]) {
                // the collection didn't match all the confirmed values
                fail("Collection should contain all values that are in the confirmed collection"
                        + "\nTest: " + getCollection() + "\nReal: " + getConfirmed());
            }
        }
    }

    /**
     *  Resets the {@link #collection} and {@link #confirmed} fields to empty
     *  collections.  Invoke this method before performing a modification
     *  test.
     */
    public void resetEmpty() {
        this.setCollection(makeObject());
        this.setConfirmed(makeConfirmedCollection());
    }

    /**
     *  Resets the {@link #collection} and {@link #confirmed} fields to full
     *  collections.  Invoke this method before performing a modification
     *  test.
     */
    public void resetFull() {
        this.setCollection(makeFullCollection());
        this.setConfirmed(makeConfirmedFullCollection());
    }

    /**
     *  Returns a confirmed empty collection.
     *  For instance, an {@link java.util.ArrayList} for lists or a
     *  {@link java.util.HashSet} for sets.
     *
     *  @return a confirmed empty collection
     */
    public abstract Collection<E> makeConfirmedCollection();

    /**
     *  Returns a confirmed full collection.
     *  For instance, an {@link java.util.ArrayList} for lists or a
     *  {@link java.util.HashSet} for sets.  The returned collection
     *  should contain the elements returned by {@link #getFullElements()}.
     *
     *  @return a confirmed full collection
     */
    public abstract Collection<E> makeConfirmedFullCollection();

    /**
     * Return a new, empty {@link Collection} to be used for testing.
     */
    @Override
    public abstract Collection<E> makeObject();

    /**
     * Return a new {@link Collection} to be used for testing with contents of a shallow copy of parameter.
     * See {@link #isCopyConstructorSupported}
     */
    @SuppressWarnings("unchecked")
    public Collection<E> makeObjectCopy(Collection<E> orig) {
        return (Collection<E>) makeObjectCopy(orig, Collection.class);
    }

    /**
     *  Returns a full collection to be used for testing.  The collection
     *  returned by this method should contain every element returned by
     *  {@link #getFullElements()}.  The default implementation, in fact,
     *  simply invokes {@code addAll} on an empty collection with
     *  the results of {@link #getFullElements()}.  Override this default
     *  if your collection doesn't support addAll.
     */
    public Collection<E> makeFullCollection() {
        final Collection<E> c = makeObject();
        c.addAll(Arrays.asList(getFullElements()));
        return c;
    }

    /**
     * Creates a new Map Entry that is independent of the first and the map.
     */
    public Map.Entry<E, E> cloneMapEntry(final Map.Entry<E, E> entry) {
        final HashMap<E, E> map = new HashMap<>();
        map.put(entry.getKey(), entry.getValue());
        return map.entrySet().iterator().next();
    }

    /**
     *  Returns an array of objects that are contained in a collection
     *  produced by {@link #makeFullCollection()}.  Every element in the
     *  returned array <I>must</I> be an element in a full collection.<P>
     *  The default implementation returns a heterogeneous array of
     *  objects with some duplicates. null is added if allowed.
     *  Override if you require specific testing elements.  Note that if you
     *  override {@link #makeFullCollection()}, you <I>must</I> override
     *  this method to reflect the contents of a full collection.
     */
    @SuppressWarnings("unchecked")
    public E[] getFullElements() {
        if (isNullSupported()) {
            final ArrayList<E> list = new ArrayList<>(Arrays.asList(getFullNonNullElements()));
            list.add(4, null);
            return (E[]) list.toArray();
        }
        return getFullNonNullElements().clone();
    }

    /**
     *  Returns an array of elements that are <I>not</I> contained in a
     *  full collection.  Every element in the returned array must
     *  not exist in a collection returned by {@link #makeFullCollection()}.
     *  The default implementation returns a heterogeneous array of elements
     *  without null.  Note that some of the tests add these elements
     *  to an empty or full collection, so if your collection restricts
     *  certain kinds of elements, you should override this method.
     */
    public E[] getOtherElements() {
        return getOtherNonNullElements();
    }

    /**
     *  Returns a list of elements suitable for return by
     *  {@link #getFullElements()}.  The array returned by this method
     *  does not include null, but does include a variety of objects
     *  of different types.  Override getFullElements to return
     *  the results of this method if your collection does not support
     *  the null element.
     */
    @SuppressWarnings("unchecked")
    public E[] getFullNonNullElements() {
        return (E[]) new Object[] {
            "",
            "One",
            Integer.valueOf(2),
            "Three",
            Integer.valueOf(4),
            "One",
            Double.valueOf(5),
            Float.valueOf(6),
            "Seven",
            "Eight",
            "Nine",
            Integer.valueOf(10),
            Short.valueOf((short) 11),
            Long.valueOf(12),
            "Thirteen",
            "14",
            "15",
            Byte.valueOf((byte) 16)
        };
    }

    /**
     *  Returns the default list of objects returned by
     *  {@link #getOtherElements()}.  Includes many objects
     *  of different types.
     */
    @SuppressWarnings("unchecked")
    public E[] getOtherNonNullElements() {
        return (E[]) new Object[] {
            Integer.valueOf(0),
            Float.valueOf(0),
            Double.valueOf(0),
            "Zero",
            Short.valueOf((short) 0),
            Byte.valueOf((byte) 0),
            Long.valueOf(0),
            Character.valueOf('\u0000'),
            "0"
        };
    }

    /**
     *  Returns a list of string elements suitable for return by
     *  {@link #getFullElements()}.  Override getFullElements to return
     *  the results of this method if your collection does not support
     *  heterogeneous elements or the null element.
     */
    public Object[] getFullNonNullStringElements() {
        return new Object[] {
            "If", "the", "dull", "substance", "of", "my", "flesh", "were",
            "thought", "Injurious", "distance", "could", "not", "stop", "my", "way",
        };
    }

    /**
     *  Returns a list of string elements suitable for return by
     *  {@link #getOtherElements()}.  Override getOtherElements to return
     *  the results of this method if your collection does not support
     *  heterogeneous elements or the null element.
     */
    public Object[] getOtherNonNullStringElements() {
        return new Object[] {
            "For", "then", "despite", /* of */"space", "I", "would", "be",
            "brought", "From", "limits", "far", "remote", "where", "thou", "dost", "stay"
        };
    }

    /**
     * Return a flag specifying the iteration behavior of the collection.
     * This is used to change the assertions used by specific tests.
     * The default implementation returns 0 which indicates ordered iteration behavior.
     *
     * @return the iteration behavior
     * @see IterationBehaviour
     */
    protected IterationBehaviour getIterationBehaviour(){
        return IterationBehaviour.DEFAULT;
    }

    // Tests
        /**
         *  Tests {@link Collection#add(Object)}.
         */
    @Test
    public void testCollectionAdd() {
        if (!isAddSupported()) {
            return;
        }

        final E[] elements = getFullElements();
        for (final E element : elements) {
            resetEmpty();
            final boolean r = getCollection().add(element);
            getConfirmed().add(element);
            verify();
            assertTrue(r, "Empty collection changed after add");
            assertEquals(1, getCollection().size(), "Collection size is 1 after first add");
        }

        resetEmpty();
        int size = 0;
        for (final E element : elements) {
            final boolean r = getCollection().add(element);
            getConfirmed().add(element);
            verify();
            if (r) {
                size++;
            }
            assertEquals(size, getCollection().size(), "Collection size should grow after add");
            assertTrue(getCollection().contains(element), "Collection should contain added element");
        }
    }

    /**
     *  Tests {@link Collection#addAll(Collection)}.
     */
    @Test
    public void testCollectionAddAll() {
        if (!isAddSupported()) {
            return;
        }

        resetEmpty();
        E[] elements = getFullElements();
        boolean r = getCollection().addAll(Arrays.asList(elements));
        getConfirmed().addAll(Arrays.asList(elements));
        verify();
        assertTrue(r, "Empty collection should change after addAll");
        for (final E element : elements) {
            assertTrue(getCollection().contains(element), "Collection should contain added element");
        }

        resetFull();
        int size = getCollection().size();
        elements = getOtherElements();
        r = getCollection().addAll(Arrays.asList(elements));
        getConfirmed().addAll(Arrays.asList(elements));
        verify();
        assertTrue(r, "Full collection should change after addAll");
        for (final E element : elements) {
            assertTrue(getCollection().contains(element),
                    "Full collection should contain added element");
        }
        assertEquals(size + elements.length, getCollection().size(), "Size should increase after addAll");

        resetFull();
        size = getCollection().size();
        r = getCollection().addAll(Arrays.asList(getFullElements()));
        getConfirmed().addAll(Arrays.asList(getFullElements()));
        verify();
        if (r) {
            assertTrue(size < getCollection().size(), "Size should increase if addAll returns true");
        } else {
            assertEquals(size, getCollection().size(), "Size should not change if addAll returns false");
        }

        resetFull();
        assertThrows(NullPointerException.class, () -> getCollection().addAll(null));
        verify();
    }

    /**
     *  If {@link #isAddSupported()} returns false, tests that add operations
     *  raise <code>UnsupportedOperationException.
     */
    @Test
    public void testUnsupportedAdd() {
        if (isAddSupported()) {
            return;
        }

        resetEmpty();
        assertThrows(UnsupportedOperationException.class, () -> getCollection().add(getFullNonNullElements()[0]),
                "Empty collection should not support add.");
        // make sure things didn't change even if the expected exception was
        // thrown.
        verify();

        assertThrows(UnsupportedOperationException.class, () -> getCollection().addAll(Arrays.asList(getFullElements())),
                "Empty collection should not support addAll.");
        // make sure things didn't change even if the expected exception was
        // thrown.
        verify();

        resetFull();
        assertThrows(UnsupportedOperationException.class, () -> getCollection().add(getFullNonNullElements()[0]),
                "Full collection should not support add.");
        // make sure things didn't change even if the expected exception was
        // thrown.
        verify();

        assertThrows(UnsupportedOperationException.class, () -> getCollection().addAll(Arrays.asList(getOtherElements())),
                "Full collection should not support addAll.");
        // make sure things didn't change even if the expected exception was
        // thrown.
        verify();
    }

    /**
     *  Test {@link Collection#clear()}.
     */
    @Test
    public void testCollectionClear() {
        if (!isRemoveSupported()) {
            return;
        }

        resetEmpty();
        getCollection().clear(); // just to make sure it doesn't raise anything
        verify();

        resetFull();
        getCollection().clear();
        getConfirmed().clear();
        verify();
    }

    /**
     *  Tests {@link Collection#contains(Object)}.
     */
    @Test
    public void testCollectionContains() {
        Object[] elements;

        resetEmpty();
        elements = getFullElements();
        for (int i = 0; i < elements.length; i++) {
            assertFalse(getCollection().contains(elements[i]), "Empty collection shouldn't contain element[" + i + "]");
        }
        // make sure calls to "contains" don't change anything
        verify();

        elements = getOtherElements();
        for (int i = 0; i < elements.length; i++) {
            assertFalse(getCollection().contains(elements[i]), "Empty collection shouldn't contain element[" + i + "]");
        }
        // make sure calls to "contains" don't change anything
        verify();

        resetFull();
        elements = getFullElements();
        for (int i = 0; i < elements.length; i++) {
            assertTrue(getCollection().contains(elements[i]),
                    "Full collection should contain element[" + i + "]");
        }
        // make sure calls to "contains" don't change anything
        verify();

        resetFull();
        elements = getOtherElements();
        for (final Object element : elements) {
            assertFalse(getCollection().contains(element), "Full collection shouldn't contain element");
        }
    }

    /**
     *  Tests {@link Collection#containsAll(Collection)}.
     */
    @Test
    public void testCollectionContainsAll() {
        resetEmpty();
        Collection<E> col = new HashSet<>();
        assertTrue(getCollection().containsAll(col),
                "Every Collection should contain all elements of an " + "empty Collection.");
        col.addAll(Arrays.asList(getOtherElements()));
        assertFalse(getCollection().containsAll(col),
                "Empty Collection shouldn't contain all elements of " + "a non-empty Collection.");
        // make sure calls to "containsAll" don't change anything
        verify();

        resetFull();
        assertFalse(getCollection().containsAll(col), "Full collection shouldn't contain other elements");

        col.clear();
        col.addAll(Arrays.asList(getFullElements()));
        assertTrue(getCollection().containsAll(col),
                "Full collection should containAll full elements");
        // make sure calls to "containsAll" don't change anything
        verify();

        final int min = getFullElements().length < 4 ? 0 : 2;
        final int max = getFullElements().length == 1 ? 1 :
                getFullElements().length <= 5 ? getFullElements().length - 1 : 5;
        col = Arrays.asList(getFullElements()).subList(min, max);
        assertTrue(getCollection().containsAll(col),
                "Full collection should containAll partial full elements");
        assertTrue(getCollection().containsAll(getCollection()),
                "Full collection should containAll itself");
        // make sure calls to "containsAll" don't change anything
        verify();

        col = new ArrayList<>(Arrays.asList(getFullElements()));
        col.addAll(Arrays.asList(getFullElements()));
        assertTrue(getCollection().containsAll(col),
                "Full collection should containAll duplicate full elements");

        // make sure calls to "containsAll" don't change anything
        verify();

        resetFull();
        assertThrows(NullPointerException.class, () -> getCollection().containsAll(null));
        verify();
    }

    /**
     *  Tests {@link Collection#isEmpty()}.
     */
    @Test
    public void testCollectionIsEmpty() {
        resetEmpty();
        assertTrue(getCollection().isEmpty(), "New Collection should be empty.");
        // make sure calls to "isEmpty() don't change anything
        verify();

        resetFull();
        assertFalse(getCollection().isEmpty(), "Full collection shouldn't be empty");
        // make sure calls to "isEmpty() don't change anything
        verify();
    }

    /**
     *  Tests the read-only functionality of {@link Collection#iterator()}.
     */
    @Test
    public void testCollectionIterator() {
        resetEmpty();
        Iterator<E> it1 = getCollection().iterator();
        assertFalse(it1.hasNext(), "Iterator for empty Collection shouldn't have next.");
        final Iterator<E> finalIt1 = it1;
        assertThrows(NoSuchElementException.class, () -> finalIt1.next(),
                "Iterator at end of Collection should throw NoSuchElementException when next is called.");
        // make sure nothing has changed after non-modification
        verify();

        resetFull();
        it1 = getCollection().iterator();
        for (final E element : getCollection()) {
            assertTrue(it1.hasNext(), "Iterator for full collection should haveNext");
            it1.next();
        }
        assertFalse(it1.hasNext(), "Iterator should be finished");

        final ArrayList<E> list = new ArrayList<>();
        it1 = getCollection().iterator();
        for (int i = 0; i < getCollection().size(); i++) {
            final E next = it1.next();
            assertTrue(getCollection().contains(next),
                    "Collection should contain element returned by its iterator");
            list.add(next);
        }
        final Iterator<E> finalIt2 = it1;
        assertThrows(NoSuchElementException.class, () -> finalIt2.next(),
                "iterator.next() should raise NoSuchElementException after it finishes");
        // make sure nothing has changed after non-modification
        verify();
    }

    /**
     *  Tests removals from {@link Collection#iterator()}.
     */
    @Test
    @SuppressWarnings("unchecked")
    public void testCollectionIteratorRemove() {
        if (!isRemoveSupported()) {
            return;
        }

        resetEmpty();
        assertThrows(IllegalStateException.class, () -> getCollection().iterator().remove(),
                "New iterator.remove should raise IllegalState");
        verify();

        final Iterator<E> iter0 = getCollection().iterator();
        iter0.hasNext();
        assertThrows(IllegalStateException.class, () -> iter0.remove(),
                "New iterator.remove should raise IllegalState even after hasNext");
        verify();

        resetFull();
        int size = getCollection().size();
        Iterator<E> iter = getCollection().iterator();
        while (iter.hasNext()) {
            Object o = iter.next();
            // TreeMap reuses the Map Entry, so the verify below fails
            // Clone it here if necessary
            if (o instanceof Map.Entry) {
                o = cloneMapEntry((Map.Entry<E, E>) o);
            }
            iter.remove();

            // if the elements aren't distinguishable, we can just remove a
            // matching element from the confirmed collection and verify
            // contents are still the same.  Otherwise, we don't have the
            // ability to distinguish the elements and determine which to
            // remove from the confirmed collection (in which case, we don't
            // verify because we don't know how).
            //
            // see areEqualElementsDistinguishable()
            if (!areEqualElementsDistinguishable()) {
                getConfirmed().remove(o);
                verify();
            }

            size--;
            assertEquals(size, getCollection().size(),
                    "Collection should shrink by one after iterator.remove");
        }
        assertTrue(getCollection().isEmpty(), "Collection should be empty after iterator purge");

        resetFull();
        iter = getCollection().iterator();
        iter.next();
        iter.remove();
        final Iterator<E> finalIter = iter;
        assertThrows(IllegalStateException.class, () -> finalIter.remove(),
                "Second iter.remove should raise IllegalState");
    }

    /**
     *  Tests {@link Collection#remove(Object)}.
     */
    @Test
    public void testCollectionRemove() {
        if (!isRemoveElementSupported()) {
            resetFull();
            assertThrows(UnsupportedOperationException.class, () -> getCollection().remove(getFullElements()[0]));
            return;
        }

        resetEmpty();
        final E[] elements = getFullElements();
        for (final E element : elements) {
            assertFalse(getCollection().remove(element), "Shouldn't remove nonexistent element");
            verify();
        }

        final E[] other = getOtherElements();

        resetFull();
        for (final E element : other) {
            assertFalse(getCollection().remove(element), "Shouldn't remove nonexistent other element");
            verify();
        }

        final int size = getCollection().size();
        for (final E element : elements) {
            resetFull();
            assertTrue(getCollection().remove(element),
                    "Collection should remove extant element: " + element);

            // if the elements aren't distinguishable, we can just remove a
            // matching element from the confirmed collection and verify
            // contents are still the same.  Otherwise, we don't have the
            // ability to distinguish the elements and determine which to
            // remove from the confirmed collection (in which case, we don't
            // verify because we don't know how).
            //
            // see areEqualElementsDistinguishable()
            if (!areEqualElementsDistinguishable()) {
                getConfirmed().remove(element);
                verify();
            }

            assertEquals(size - 1, getCollection().size(), "Collection should shrink after remove");
        }
    }

    /**
     *  Tests {@link Collection#removeAll(Collection)}.
     */
    @Test
    public void testCollectionRemoveAll() {
        if (!isRemoveSupported()) {
            return;
        }

        resetEmpty();
        assertFalse(getCollection().removeAll(Collections.EMPTY_SET), "Empty collection removeAll should return false for empty input");
        verify();

        assertFalse(getCollection().removeAll(new ArrayList<>(getCollection())), "Empty collection removeAll should return false for nonempty input");
        verify();

        resetFull();
        assertFalse(getCollection().removeAll(Collections.EMPTY_SET), "Full collection removeAll should return false for empty input");
        verify();

        assertFalse(getCollection().removeAll(Arrays.asList(getOtherElements())), "Full collection removeAll should return false for other elements");
        verify();

        assertTrue(getCollection().removeAll(new HashSet<>(getCollection())),
                "Full collection removeAll should return true for full elements");
        getConfirmed().removeAll(new HashSet<>(getConfirmed()));
        verify();

        resetFull();
        final int size = getCollection().size();
        final int min = getFullElements().length < 4 ? 0 : 2;
        final int max = getFullElements().length == 1 ? 1 :
                getFullElements().length <= 5 ? getFullElements().length - 1 : 5;
        final Collection<E> all = Arrays.asList(getFullElements()).subList(min, max);
        assertTrue(getCollection().removeAll(all), "Full collection removeAll should work");
        getConfirmed().removeAll(all);
        verify();

        assertTrue(getCollection().size() < size, "Collection should shrink after removeAll");
        for (final E element : all) {
            assertFalse(getCollection().contains(element), "Collection shouldn't contain removed element");
        }

        // can pass by either throwing exception or return false without change
        // contract does imply that the exception is the correct behavior
        resetFull();
        assertThrows(NullPointerException.class, () -> getCollection().removeAll(null));
        verify();
    }

    /**
     *  Tests {@link Collection#removeIf(Predicate)}.
     * @since 4.4
     */
    @Test
    public void testCollectionRemoveIf() {
        if (!isRemoveSupported()) {
            return;
        }

        resetEmpty();
        assertFalse(getCollection().removeIf(e -> false), "Empty collection removeIf should return false for a predicate that returns only false");
        verify();

        assertFalse(getCollection().removeIf(e -> true), "Empty collection removeIf should return false for a predicate that returns only true");
        verify();

        resetFull();
        assertFalse(getCollection().removeIf(e -> false), "Full collection removeIf should return false for a predicate that returns only false");
        verify();

        assertTrue(getCollection().removeIf(e -> true), "Full collection removeIf should return true for a predicate that returns only true");
        getConfirmed().removeIf(e -> true);
        verify();

        resetFull();
        final List<E> elements = Arrays.asList(getFullElements());

        final int mid = getFullElements().length / 2;
        final E target = elements.get(mid);

        final int size = getCollection().size();
        final int targetCount = Collections.frequency(elements, target);

        final Predicate<E> filter = target::equals;

        assertTrue(getCollection().removeIf(filter), "Full collection removeIf should work");
        getConfirmed().removeIf(filter);
        verify();

        assertEquals(getCollection().size(), size - targetCount, "Collection should shrink after removeIf");
        assertFalse(getCollection().contains(target), "Collection shouldn't contain removed element");
    }

    /**
     *  Tests {@link Collection#retainAll(Collection)}.
     */
    @Test
    public void testCollectionRetainAll() {
        if (!isRemoveSupported()) {
            return;
        }

        resetEmpty();
        final List<E> elements = Arrays.asList(getFullElements());
        final List<E> other = Arrays.asList(getOtherElements());

        assertFalse(getCollection().retainAll(Collections.EMPTY_SET), "Empty retainAll() should return false");
        verify();

        assertFalse(getCollection().retainAll(elements), "Empty retainAll() should return false");
        verify();

        resetFull();
        assertTrue(getCollection().retainAll(Collections.EMPTY_SET),
                "Collection should change from retainAll empty");
        getConfirmed().retainAll(Collections.EMPTY_SET);
        verify();

        resetFull();
        assertTrue(getCollection().retainAll(other), "Collection changed from retainAll other");
        getConfirmed().retainAll(other);
        verify();

        resetFull();
        int size = getCollection().size();
        assertFalse(getCollection().retainAll(elements), "Collection shouldn't change from retainAll elements");
        verify();
        assertEquals(size, getCollection().size(), "Collection size shouldn't change");

        if (getFullElements().length > 1) {
            resetFull();
            size = getCollection().size();
            final int min = getFullElements().length < 4 ? 0 : 2;
            final int max = getFullElements().length <= 5 ? getFullElements().length - 1 : 5;
            assertTrue(getCollection().retainAll(elements.subList(min, max)),
                    "Collection should changed by partial retainAll");
            getConfirmed().retainAll(elements.subList(min, max));
            verify();

            for (final E element : getCollection()) {
                assertTrue(elements.subList(min, max).contains(element), "Collection only contains retained element");
            }
        }

        resetFull();
        final HashSet<E> set = new HashSet<>(elements);
        size = getCollection().size();
        assertFalse(getCollection().retainAll(set),
                "Collection shouldn't change from retainAll without " + "duplicate elements");
        verify();
        assertEquals(size, getCollection().size(),
                "Collection size didn't change from nonduplicate " + "retainAll");

        // can pass by either throwing exception or return false without change
        // contract does imply that the exception is the correct behavior
        resetFull();
        assertThrows(NullPointerException.class, () -> getCollection().retainAll(null));
        verify();
    }

    /**
     *  Tests {@link Collection#size()}.
     */
    @Test
    public void testCollectionSize() {
        resetEmpty();
        assertEquals(0, getCollection().size(), "Size of new Collection is 0.");
        assertTrue(getCollection().isEmpty(), "Size of new Collection is 0.");

        resetFull();
        assertNotEquals(0, getCollection().size(), "Size of full collection should be greater than zero");
        assertFalse(getCollection().isEmpty(), "Size of full collection should be greater than zero");
    }

    /**
     *  Tests {@link Collection#toArray()}.
     */
    @Test
    public void testCollectionToArray() {
        resetEmpty();
        assertEquals(0, getCollection().toArray().length,
                "Empty Collection should return empty array for toArray");

        resetFull();
        final Object[] array = getCollection().toArray();
        assertEquals(array.length, getCollection().size(),
                "Full collection toArray should be same size as collection");
        final Object[] confirmedArray = getConfirmed().toArray();
        assertEquals(confirmedArray.length, array.length, "length of array from confirmed collection should "
                + "match the length of the collection's array");
        final boolean[] matched = new boolean[array.length];

        for (int i = 0; i < array.length; i++) {
            assertTrue(getCollection().contains(array[i]),
                    "Collection should contain element in toArray");

            boolean match = false;
            // find a match in the confirmed array
            for (int j = 0; j < array.length; j++) {
                // skip already matched
                if (matched[j]) {
                    continue;
                }
                if (Objects.equals(array[i], confirmedArray[j])) {
                    matched[j] = true;
                    match = true;
                    break;
                }
            }
            if (!match) {
                fail("element " + i + " in returned array should be found "
                        + "in the confirmed collection's array");
            }
        }
        for (final boolean element : matched) {
            assertTrue(element, "Collection should return all its elements in " + "toArray");
        }
    }

    /**
     *  Tests {@link Collection#toArray(Object[])}.
     */
    @Test
    public void testCollectionToArray2() {
        resetEmpty();
        Object[] a = { new Object(), null, null };
        Object[] array = getCollection().toArray(a);
        assertEquals(array, a, "Given array shouldn't shrink");
        assertNull(a[0], "Last element should be set to null");
        verify();

        resetFull();
        assertThrows(ArrayStoreException.class, () -> getCollection().toArray(new Void[0]),
                "toArray(new Void[0]) should raise ArrayStore");
        verify();

        // Casting to Object[] allows compilation on Java 11.
        assertThrows(NullPointerException.class, () -> getCollection().toArray((Object[]) null),
                "toArray(null) should raise NPE");
        verify();

        array = getCollection().toArray(ArrayUtils.EMPTY_OBJECT_ARRAY);
        a = getCollection().toArray();

        if (getIterationBehaviour() == IterationBehaviour.UNORDERED) {
            assertUnorderedArrayEquals(array, a, "toArray(Object[]) and toArray()");
        } else {
            assertEquals(Arrays.asList(array), Arrays.asList(a), "toArrays should be equal");
        }
        // Figure out if they're all the same class
        // TODO: It'd be nicer to detect a common superclass
        final HashSet<Class<?>> classes = new HashSet<>();
        for (final Object element : array) {
            classes.add(element == null ? null : element.getClass());
        }
        if (classes.size() > 1) {
            return;
        }

        Class<?> cl = classes.iterator().next();
        if (Map.Entry.class.isAssignableFrom(cl)) {  // check needed for protective cases like Predicated/Unmod map entrySet
            cl = Map.Entry.class;
        }
        a = (Object[]) Array.newInstance(cl, 0);
        array = getCollection().toArray(a);
        assertEquals(a.getClass(), array.getClass(),
                "toArray(Object[]) should return correct array type");

        if (getIterationBehaviour() == IterationBehaviour.UNORDERED) {
            assertUnorderedArrayEquals(array, getCollection().toArray(), "type-specific toArray(T[]) and toArray()");
        } else {
            assertEquals(Arrays.asList(array),
                    Arrays.asList(getCollection().toArray()),
                    "type-specific toArrays should be equal");
        }
        verify();
    }

    /**
     * Assert the arrays contain the same elements, ignoring the order.
     *
     * <p>Note this does not test the arrays are deeply equal. Array elements are compared
     * using {@link Object#equals(Object)}.
     *
     * @param a1 First array
     * @param a2 Second array
     * @param msg Failure message prefix
     */
    private static void assertUnorderedArrayEquals(final Object[] a1, final Object[] a2, final String msg) {
        assertEquals(a1.length, a2.length, () -> msg + ": length");
        final int size = a1.length;
        // Track values that have been matched once (and only once)
        final boolean[] matched = new boolean[size];
        NEXT_OBJECT:
        for (final Object o : a1) {
            for (int i = 0; i < size; i++) {
                if (matched[i]) {
                    // skip values already matched
                    continue;
                }
                if (Objects.equals(o, a2[i])) {
                    // values matched
                    matched[i] = true;
                    // continue to the outer loop
                    continue NEXT_OBJECT;
                }
            }
            fail(msg + ": array 2 does not have object: " + o);
        }
    }

    /**
     *  Tests {@code toString} on a collection.
     */
    @Test
    public void testCollectionToString() {
        resetEmpty();
        assertNotNull(getCollection().toString(), "toString shouldn't return null");

        resetFull();
        assertNotNull(getCollection().toString(), "toString shouldn't return null");
    }

    /**
     *  If isRemoveSupported() returns false, tests to see that remove
     *  operations raise an UnsupportedOperationException.
     */
    @Test
    public void testUnsupportedRemove() {
        if (isRemoveSupported()) {
            return;
        }

        resetEmpty();
        assertThrows(UnsupportedOperationException.class, () -> getCollection().clear(),
                "clear should raise UnsupportedOperationException");
        verify();

        if (!isRemoveElementSupported()) {
            assertThrows(UnsupportedOperationException.class, () -> getCollection().remove(null),
                    "remove should raise UnsupportedOperationException");
            verify();
        }

        assertThrows(UnsupportedOperationException.class, () -> getCollection().removeIf(e -> true),
                "removeIf should raise UnsupportedOperationException");
        verify();

        assertThrows(UnsupportedOperationException.class, () -> getCollection().removeAll(null),
                "removeAll should raise UnsupportedOperationException");
        verify();

        assertThrows(UnsupportedOperationException.class, () -> getCollection().retainAll(null),
                "retainAll should raise UnsupportedOperationException");
        verify();

        resetFull();
        final Iterator<E> iterator = getCollection().iterator();
        iterator.next();
        assertThrows(UnsupportedOperationException.class, () -> iterator.remove(),
                "iterator.remove should raise UnsupportedOperationException");
        verify();

    }

    /**
     *  Tests that the collection's iterator is fail-fast.
     */
    @Test
    public void testCollectionIteratorFailFast() {
        if (!isFailFastSupported()) {
            return;
        }

        if (isAddSupported()) {
            resetFull();
            final Iterator<E> iter0 = getCollection().iterator();
            final E o = getOtherElements()[0];
            getCollection().add(o);
            getConfirmed().add(o);
            assertThrows(ConcurrentModificationException.class, () -> iter0.next(),
                    "next after add should raise ConcurrentModification");
            verify();

            resetFull();
            final Iterator<E> iter = getCollection().iterator();
            getCollection().addAll(Arrays.asList(getOtherElements()));
            getConfirmed().addAll(Arrays.asList(getOtherElements()));
            assertThrows(ConcurrentModificationException.class, () -> iter.next(),
                    "next after addAll should raise ConcurrentModification");
            verify();
        }

        if (!isRemoveSupported()) {
            return;
        }

        resetFull();
        try {
            final Iterator<E> iter = getCollection().iterator();
            getCollection().clear();
            iter.next();
            fail("next after clear should raise ConcurrentModification");
        } catch (final ConcurrentModificationException | NoSuchElementException e) {
            // ConcurrentModificationException: expected
            // NoSuchElementException: (also legal given spec)
        }

        resetFull();
        final Iterator<E> iter0 = getCollection().iterator();
        getCollection().remove(getFullElements()[0]);
        assertThrows(ConcurrentModificationException.class, () -> iter0.next(),
                "next after remove should raise ConcurrentModification");

        resetFull();
        final Iterator<E> iter1 = getCollection().iterator();
        getCollection().removeIf(e -> false);
        assertThrows(ConcurrentModificationException.class, () -> iter1.next(),
                "next after removeIf should raise ConcurrentModification");

        resetFull();
        final Iterator<E> iter2 = getCollection().iterator();
        final List<E> sublist = Arrays.asList(getFullElements()).subList(2, 5);
        getCollection().removeAll(sublist);
        assertThrows(ConcurrentModificationException.class, () -> iter2.next(),
                "next after removeAll should raise ConcurrentModification");

        resetFull();
        final Iterator<E> iter3 = getCollection().iterator();
        final List<E> sublist3 = Arrays.asList(getFullElements()).subList(2, 5);
        getCollection().retainAll(sublist3);
        assertThrows(ConcurrentModificationException.class, () -> iter3.next(),
                "next after retainAll should raise ConcurrentModification");
    }

    @Test
    @Override
    public void testSerializeDeserializeThenCompare() throws Exception {
        Object obj = makeObject();
        if (obj instanceof Serializable && isTestSerialization()) {
            final ByteArrayOutputStream buffer = new ByteArrayOutputStream();
            final ObjectOutputStream out = new ObjectOutputStream(buffer);
            out.writeObject(obj);
            out.close();

            final ObjectInputStream in = new ObjectInputStream(new ByteArrayInputStream(buffer.toByteArray()));
            final Object dest = in.readObject();
            in.close();
            if (isEqualsCheckable()) {
                assertEquals(obj, dest, "obj != deserialize(serialize(obj)) - EMPTY Collection");
            }
        }
        obj = makeFullCollection();
        if (obj instanceof Serializable && isTestSerialization()) {
            final ByteArrayOutputStream buffer = new ByteArrayOutputStream();
            final ObjectOutputStream out = new ObjectOutputStream(buffer);
            out.writeObject(obj);
            out.close();

            final ObjectInputStream in = new ObjectInputStream(new ByteArrayInputStream(buffer.toByteArray()));
            final Object dest = in.readObject();
            in.close();
            if (isEqualsCheckable()) {
                assertEquals(obj, dest, "obj != deserialize(serialize(obj)) - FULL Collection");
            }
        }
    }

<<<<<<< HEAD
    @Test
    public void testSpliterator() {
        if ((getIterationBehaviour() & AbstractCollectionTest.UNORDERED) != 0)
=======
    /**
     *  Tests constructor(Collection) with empty collection.
     */
    @Test
    public void testCollectionCopyEmpty() {
        if (!isCopyConstructorSupported())
            return;

        // empty
        setConfirmed(makeConfirmedCollection());
        setCollection(makeObjectCopy(getConfirmed()));
        verify();
    }

    /**
     *  Tests constructor(Collection) with full collection.
     */
    @Test
    public void testCollectionCopyFull() {
        if (!isCopyConstructorSupported())
            return;

        setConfirmed(makeConfirmedFullCollection());
        setCollection(makeObjectCopy(getConfirmed()));
        verify();
    }

    /**
     *  Tests constructor(Collection) after add/remove only modifies target collection and not original.
     */
    @Test
    public void testCollectionCopyModify() {
        if (!isCopyConstructorSupported())
            return;

        // check modify doesn't change original when copied from same type
        setConfirmed(makeConfirmedFullCollection());
        Collection<E> original = makeFullCollection(); // original we'll leave unchanged
        int originalSize = original.size();
        setCollection(makeObjectCopy(original)); // copy of original
        verify();

        final E[] elements = getFullElements();
        final E[] other = getOtherElements();
        if (isAddSupported()) {
            getCollection().add(other[0]);
            getConfirmed().add(other[0]);
        }
        if (isRemoveSupported()) {
            getCollection().remove(elements[0]);
            getConfirmed().remove(elements[0]);
        }
        verify();

        assertEquals(originalSize, original.size());

        setConfirmed(makeConfirmedFullCollection());
        setCollection(original);
        verify();
    }

    @Test
    public void testSpliterator() {
        if (getIterationBehaviour() == IterationBehaviour.UNORDERED)
>>>>>>> 53939e05
            return;

        resetEmpty();
        Iterator<E> iterator = getCollection().iterator();
        Spliterator<E> spliterator = getCollection().spliterator();
        assertFalse(iterator.hasNext());
        cannotAdvanceSpliterator(spliterator);

        resetFull();
        iterator = getCollection().iterator();
        spliterator = getCollection().spliterator();

        while (iterator.hasNext()) {
            E value = iterator.next();
            assertEquals(value, advanceSpliterator(spliterator));
        }
        cannotAdvanceSpliterator(spliterator);
    }

    @SuppressWarnings("unchecked")
    private <T> T advanceSpliterator(Spliterator<T> spliterator) {
        final Object[] result = new Object[1];
        assertTrue(spliterator.tryAdvance(x -> result[0] = x));
        return (T) result[0];
    }

    private <T> void cannotAdvanceSpliterator(Spliterator<T> spliterator) {
        final Object[] result = new Object[1];
        assertFalse(spliterator.tryAdvance(x -> result[0] = x));
        assertNull(result[0]);
    }

    public Collection<E> getCollection() {
        return collection;
    }

    /**
     * Set the collection.
     * @param collection the Collection<E> to set
     */
    public void setCollection(final Collection<E> collection) {
        this.collection = collection;
    }

    public Collection<E> getConfirmed() {
        return confirmed;
    }

    /**
     * Set the confirmed.
     * @param confirmed the Collection<E> to set
     */
    public void setConfirmed(final Collection<E> confirmed) {
        this.confirmed = confirmed;
    }

    /**
     * Handle the optional exceptions declared by {@link Collection#contains(Object)}
     * @param coll
     * @param element
     */
    protected static void assertNotCollectionContains(final Collection<?> coll, final Object element) {
        try {
            assertFalse(coll.contains(element));
        } catch (final ClassCastException | NullPointerException e) {
            //apparently not
        }
    }

    /**
     * Handle the optional exceptions declared by {@link Collection#containsAll(Collection)}
     * @param coll
     * @param sub
     */
    protected static void assertNotCollectionContainsAll(final Collection<?> coll, final Collection<?> sub) {
        try {
            assertFalse(coll.containsAll(sub));
        } catch (final ClassCastException | NullPointerException e) {
            //apparently not
        }
    }

    /**
     * Handle optional exceptions of {@link Collection#remove(Object)}
     * @param coll
     * @param element
     */
    protected static void assertNotRemoveFromCollection(final Collection<?> coll, final Object element) {
        try {
            assertFalse(coll.remove(element));
        } catch (final ClassCastException | NullPointerException e) {
            //apparently not
        }
    }

    /**
     * Handle optional exceptions of {@link Collection#removeAll(Collection)}
     * @param coll
     * @param sub
     */
    protected static void assertNotRemoveAllFromCollection(final Collection<?> coll, final Collection<?> sub) {
        try {
            assertFalse(coll.removeAll(sub));
        } catch (final ClassCastException | NullPointerException e) {
            //apparently not
        }
    }

}<|MERGE_RESOLUTION|>--- conflicted
+++ resolved
@@ -26,7 +26,6 @@
 import java.util.function.Predicate;
 
 import org.apache.commons.collections4.AbstractObjectTest;
-import org.apache.commons.collections4.MapIterator;
 import org.apache.commons.lang3.ArrayUtils;
 import org.junit.jupiter.api.Test;
 
@@ -1385,11 +1384,6 @@
         }
     }
 
-<<<<<<< HEAD
-    @Test
-    public void testSpliterator() {
-        if ((getIterationBehaviour() & AbstractCollectionTest.UNORDERED) != 0)
-=======
     /**
      *  Tests constructor(Collection) with empty collection.
      */
@@ -1454,7 +1448,6 @@
     @Test
     public void testSpliterator() {
         if (getIterationBehaviour() == IterationBehaviour.UNORDERED)
->>>>>>> 53939e05
             return;
 
         resetEmpty();
