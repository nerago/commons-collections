--- conflicted
+++ resolved
@@ -1147,42 +1147,8 @@
     }
 
     /**
-<<<<<<< HEAD
-     * Assert the arrays contain the same elements, ignoring the order.
-     *
-     * <p>Note this does not test the arrays are deeply equal. Array elements are compared
-     * using {@link Object#equals(Object)}.
-     *
-     * @param a1 First array
-     * @param a2 Second array
-     * @param msg Failure message prefix
-     */
-    protected static void assertUnorderedArrayEquals(final Object[] a1, final Object[] a2, final String msg) {
-        assertEquals(a1.length, a2.length, () -> msg + ": length");
-        final int size = a1.length;
-        // Track values that have been matched once (and only once)
-        final boolean[] matched = new boolean[size];
-        NEXT_OBJECT:
-        for (final Object o : a1) {
-            for (int i = 0; i < size; i++) {
-                if (matched[i]) {
-                    // skip values already matched
-                    continue;
-                }
-                if (Objects.equals(o, a2[i])) {
-                    // values matched
-                    matched[i] = true;
-                    // continue to the outer loop
-                    continue NEXT_OBJECT;
-                }
-            }
-            fail(msg + ": array 2 does not have object: " + o);
-        }
-    }
-
-    /**
-=======
->>>>>>> 7643a4fa
+
+    /**
      *  Tests {@code toString} on a collection.
      */
     @Test
