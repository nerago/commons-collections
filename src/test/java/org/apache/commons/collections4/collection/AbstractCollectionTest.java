/*
 * Licensed to the Apache Software Foundation (ASF) under one or more
 * contributor license agreements.  See the NOTICE file distributed with
 * this work for additional information regarding copyright ownership.
 * The ASF licenses this file to You under the Apache License, Version 2.0
 * (the "License"); you may not use this file except in compliance with
 * the License.  You may obtain a copy of the License at
 *
 *      http://www.apache.org/licenses/LICENSE-2.0
 *
 * Unless required by applicable law or agreed to in writing, software
 * distributed under the License is distributed on an "AS IS" BASIS,
 * WITHOUT WARRANTIES OR CONDITIONS OF ANY KIND, either express or implied.
 * See the License for the specific language governing permissions and
 * limitations under the License.
 */
package org.apache.commons.collections4.collection;

import java.io.*;
import java.lang.reflect.Array;
import java.lang.reflect.Field;
import java.lang.reflect.Method;
import java.lang.reflect.Modifier;
import java.util.*;
import java.util.function.Predicate;

import org.apache.commons.collections4.AbstractObjectTest;
<<<<<<< HEAD
import org.apache.commons.collections4.CollectionCommonsRole;
import org.apache.commons.collections4.Unmodifiable;
=======
import org.apache.commons.collections4.ArrayTestUtils;
import org.apache.commons.collections4.CollectionCommonsRole;
import org.apache.commons.collections4.spliterators.SpliteratorTestFixture;
>>>>>>> af9b25b3
import org.apache.commons.lang3.ArrayUtils;
import org.apache.commons.lang3.ObjectUtils;
import org.apache.commons.lang3.SerializationUtils;
import org.junit.jupiter.api.Disabled;
import org.junit.jupiter.api.Test;
import org.junit.platform.commons.util.ReflectionUtils;

import static org.junit.jupiter.api.Assertions.*;

/**
 * Abstract test class for {@link java.util.Collection} methods and contracts.
 * <p>
 * You should create a concrete subclass of this class to test any custom
 * {@link Collection} implementation.  At minimum, you'll have to
 * implement the @{@link #makeObject()}, {@link #makeConfirmedCollection()}
 * and {@link #makeConfirmedFullCollection()} methods.
 * You might want to override some of the additional public methods as well:
 * <p>
 * <b>Element Population Methods</b>
 * <p>
 * Override these if your collection restricts what kind of elements are
 * allowed (for instance, if {@code null} is not permitted):
 * <ul>
 * <li>{@link #getFullElements()}
 * <li>{@link #getOtherElements()}
 * </ul>
 * <p>
 * <b>Supported Operation Methods</b>
 * <p>
 * Override these if your collection doesn't support certain operations:
 * <ul>
 * <li>{@link #isAddSupported()}
 * <li>{@link #isRemoveSupported()}
 * <li>{@link #areEqualElementsIndistinguishable()}
 * <li>{@link #isNullSupported()}
 * <li>{@link #isFailFastSupported()}
 * </ul>
 * <p>
 * <b>Indicate Collection Behaviour</b>
 * <p>
 * Override these if your collection makes specific behavior guarantees:
 * <ul>
 * <li>{@link #getIterationBehaviour()}</li>
 * </ul>
 * <p>
 * <b>Fixture Methods</b>
 * <p>
 * Fixtures are used to verify that the operation results in correct state
 * for the collection.  Basically, the operation is performed against your
 * collection implementation, and an identical operation is performed against a
 * <i>confirmed</i> collection implementation.  A confirmed collection
 * implementation is something like {@code java.util.ArrayList}, which is
 * known to conform exactly to its collection interface's contract.  After the
 * operation takes place on both your collection implementation and the
 * confirmed collection implementation, the two collections are compared to see
 * if their state is identical.  The comparison is usually much more involved
 * than a simple {@code equals} test.  This verification is used to ensure
 * proper modifications are made along with ensuring that the collection does
 * not change when read-only modifications are made.
 * <p>
 * The {@link #collection} field holds an instance of your collection
 * implementation; the {@link #confirmed} field holds an instance of the
 * confirmed collection implementation.  The {@link #resetEmpty()} and
 * {@link #resetFull()} methods set these fields to empty or full collections,
 * so that tests can proceed from a known state.
 * <p>
 * After a modification operation to both {@link #collection} and
 * {@link #confirmed}, the {@link #verify()} method is invoked to compare
 * the results.  You may want to override {@link #verify()} to perform
 * additional verifications.  For instance, when testing the collection
 * views of a map, {@link org.apache.commons.collections4.map.AbstractMapTest AbstractTestMap}
 * would override {@link #verify()} to make
 * sure the map is changed after the collection view is changed.
 * <p>
 * If you're extending this class directly, you will have to provide
 * implementations for the following:
 * <ul>
 * <li>{@link #makeConfirmedCollection()}
 * <li>{@link #makeConfirmedFullCollection()}
 * </ul>
 * <p>
 * Those methods should provide a confirmed collection implementation
 * that's compatible with your collection implementation.
 * <p>
 * If you're extending {@link org.apache.commons.collections4.list.AbstractListTest AbstractListTest},
 * {@link org.apache.commons.collections4.set.AbstractSetTest AbstractTestSet},
 * or {@link org.apache.commons.collections4.bag.AbstractBagTest AbstractBagTest},
 * you probably don't have to worry about the
 * above methods, because those three classes already override the methods
 * to provide standard JDK confirmed collections.<P>
 * <p>
 * <b>Other notes</b>
 * <p>
 * If your {@link Collection} fails one of these tests by design,
 * you may still use this base set of cases.  Simply override the
 * test case (method) your {@link Collection} fails.
 */
public abstract class AbstractCollectionTest<E> extends AbstractObjectTest {

    //
    // NOTE:
    //
    // Collection doesn't define any semantics for equals, and recommends you
    // use reference-based default behavior of Object.equals.  (And a test for
    // that already exists in AbstractTestObject).  Tests for equality of lists, sets
    // and bags will have to be written in test subclasses.  Thus, there is no
    // tests on Collection.equals nor any for Collection.hashCode.
    //

    ;

    // These fields are used by reset() and verify(), and any test
    // method that tests a modification.

    /**
     *  A collection instance that will be used for testing.
     */
    private Collection<E> collection;

    /**
     *  Confirmed collection.  This is an instance of a collection that is
     *  confirmed to conform exactly to the java.util.Collection contract.
     *  Modification operations are tested by performing a mod on your
     *  collection, performing the exact same mod on an equivalent confirmed
     *  collection, and then calling verify() to make sure your collection
     *  still matches the confirmed collection.
     */
    private Collection<E> confirmed;

    /**
     * JUnit constructor.
     *
     * @param testName  the test class name
     */
    public AbstractCollectionTest(final String testName) {
        super(testName);
    }

    /**
     *  Specifies whether equal elements in the collection are, in fact,
     *  indistinguishable with information not readily available.  That is, if a
     *  particular value is to be removed from the collection, then there is
     *  one and only one value that can be removed, even if there are other
     *  elements which are equal to it.
     *
     *  <P>In most collection cases, elements are not distinguishable (equal is
     *  equal), thus this method defaults to return false.  In some cases,
     *  however, they are.  For example, the collection returned from the map's
     *  values() collection view are backed by the map, so while there may be
     *  two values that are equal, their associated keys are not.  Since the
     *  keys are distinguishable, the values are.
     *
     *  <P>This flag is used to skip some verifications for iterator.remove()
     *  where it is impossible to perform an equivalent modification on the
     *  confirmed collection because it is not possible to determine which
     *  value in the confirmed collection to actually remove.  Tests that
     *  override the default (i.e. where equal elements are distinguishable),
     *  should provide additional tests on iterator.remove() to make sure the
     *  proper elements are removed when remove() is called on the iterator.
     **/
    public boolean areEqualElementsIndistinguishable() {
        return false;
    }

    /**
     *  Returns true if the collections produced by
     *  {@link #makeObject()} and {@link #makeFullCollection()}
     *  support the {@code add} and {@code addAll}
     *  operations.<P>
     *  Default implementation returns true.  Override if your collection
     *  class does not support add or addAll.
     */
    public boolean isAddSupported() {
        return true;
    }

    /**
     *  Returns true if the collections produced by
     *  {@link #makeObject()} and {@link #makeFullCollection()}
     *  support the {@code remove}, {@code removeAll},
     *  {@code retainAll}, {@code clear} and
     *  {@code iterator().remove()} methods.
     *  Default implementation returns true.  Override if your collection
     *  class does not support removal operations.
     */
    public boolean isRemoveSupported() {
        return true;
    }

    /**
     *  Returns true if the collections produced by
     *  {@link #makeObject()} and {@link #makeFullCollection()}
     *  support the {@code remove}.
     *  Default implementation returns isRemoveSupported.  Override if your collection
     *  class does not support removal operations.
     */
    public boolean isRemoveElementSupported() {
        return isRemoveSupported();
    }

    /**
     * Returns true to indicate that the collection supports holding null.
     * The default implementation returns true;
     */
    public boolean isNullSupported() {
        return true;
    }

    /**
     * Returns true to indicate that the collection supports fail fast iterators.
     * The default implementation returns false;
     */
    public boolean isFailFastSupported() {
        return false;
    }

    /**
     * Returns true to indicate that the collection supports equals() comparisons.
     * This implementation returns false;
     */
    @Override
    public boolean isEqualsCheckable() {
        return false;
    }

    /**
     * Is a constructor with parameters of (Collection obj) available and should be tested
     * as a copy constructor.
     * See {@link #makeObjectCopy}
     */
    public abstract CollectionCommonsRole collectionRole();

    public boolean isCopyConstructorCheckable() {
        return collectionRole() == CollectionCommonsRole.CONCRETE;
    }

    /**
     *  Verifies that {@link #collection} and {@link #confirmed} have
     *  identical state.
     */
    public void verify() {
        final int confirmedSize = getConfirmed().size();
        assertEquals(confirmedSize, getCollection().size(),
                "Collection size should match confirmed collection's");
        assertEquals(getConfirmed().isEmpty(), getCollection().isEmpty(),
                "Collection isEmpty() result should match confirmed collection's");

        // verify the collections are the same by attempting to match each
        // object in the collection and confirmed collection.  To account for
        // duplicates and differing orders, each confirmed element is copied
        // into an array and a flag is maintained for each element to determine
        // whether it has been matched once and only once.  If all elements in
        // the confirmed collection are matched once and only once and there
        // aren't any elements left to be matched in the collection,
        // verification is a success.

        // copy each collection value into an array
        final Object[] confirmedValues = new Object[confirmedSize];

        Iterator<E> iter;

        iter = getConfirmed().iterator();
        int pos = 0;
        while (iter.hasNext()) {
            confirmedValues[pos++] = iter.next();
        }

        // allocate an array of boolean flags for tracking values that have
        // been matched once and only once.
        final boolean[] matched = new boolean[confirmedSize];

        // now iterate through the values of the collection and try to match
        // the value with one in the confirmed array.
        iter = getCollection().iterator();
        while (iter.hasNext()) {
            final Object o = iter.next();
            boolean match = false;
            for (int i = 0; i < confirmedSize; i++) {
                if (matched[i]) {
                    // skip values already matched
                    continue;
                }
                if (Objects.equals(o, confirmedValues[i])) {
                    // values matched
                    matched[i] = true;
                    match = true;
                    break;
                }
            }
            // no match found!
            if (!match) {
                fail("Collection should not contain a value that the "
                        + "confirmed collection does not have: " + o + "\nTest: " + getCollection()
                        + "\nReal: " + getConfirmed());
            }
        }

        // make sure there aren't any unmatched values
        for (int i = 0; i < confirmedSize; i++) {
            if (!matched[i]) {
                // the collection didn't match all the confirmed values
                fail("Collection should contain all values that are in the confirmed collection"
                        + "\nTest: " + getCollection() + "\nReal: " + getConfirmed());
            }
        }
    }

    /**
     *  Resets the {@link #collection} and {@link #confirmed} fields to empty
     *  collections.  Invoke this method before performing a modification
     *  test.
     */
    public void resetEmpty() {
        this.setCollection(makeObject());
        this.setConfirmed(makeConfirmedCollection());
    }

    /**
     *  Resets the {@link #collection} and {@link #confirmed} fields to full
     *  collections.  Invoke this method before performing a modification
     *  test.
     */
    public void resetFull() {
        this.setCollection(makeFullCollection());
        this.setConfirmed(makeConfirmedFullCollection());
    }

    /**
     *  Returns a confirmed empty collection.
     *  For instance, an {@link java.util.ArrayList} for lists or a
     *  {@link java.util.HashSet} for sets.
     *
     *  @return a confirmed empty collection
     */
    public abstract Collection<E> makeConfirmedCollection();

    /**
     *  Returns a confirmed full collection.
     *  For instance, an {@link java.util.ArrayList} for lists or a
     *  {@link java.util.HashSet} for sets.  The returned collection
     *  should contain the elements returned by {@link #getFullElements()}.
     *
     *  @return a confirmed full collection
     */
    public abstract Collection<E> makeConfirmedFullCollection();

    /**
     * Return a new, empty {@link Collection} to be used for testing.
     */
    @Override
    public abstract Collection<E> makeObject();

    /**
     * Return a new {@link Collection} to be used for testing with contents of a shallow copy of parameter.
     * See {@link #isCopyConstructorSupported}
     */
    @SuppressWarnings("unchecked")
    public Collection<E> makeObjectCopy(Collection<E> orig) {
        return (Collection<E>) makeObjectCopy(orig, Collection.class);
    }

    /**
     *  Returns a full collection to be used for testing.  The collection
     *  returned by this method should contain every element returned by
     *  {@link #getFullElements()}.  The default implementation, in fact,
     *  simply invokes {@code addAll} on an empty collection with
     *  the results of {@link #getFullElements()}.  Override this default
     *  if your collection doesn't support addAll.
     */
    public Collection<E> makeFullCollection() {
        final Collection<E> c = makeObject();
        c.addAll(Arrays.asList(getFullElements()));
        return c;
    }

    /**
     * Creates a new Map Entry that is independent of the first and the map.
     */
    public Map.Entry<E, E> cloneMapEntryShallow(final Map.Entry<E, E> entry) {
        final HashMap<E, E> map = new HashMap<>();
        map.put(entry.getKey(), entry.getValue());
        return map.entrySet().iterator().next();
    }

    @SuppressWarnings("unchecked")
    public E cloneTestValue(E value) {
        if (value instanceof Serializable) {
            return (E) SerializationUtils.clone((Serializable) value);
        } else if (value instanceof Cloneable) {
            return ObjectUtils.clone(value);
        } else if (value instanceof List) {
            return (E) new ArrayList<>((List<E>) value);
        } else if (value instanceof Map.Entry) {
            final Map.Entry<E, E> entry = (Map.Entry<E, E>) value;
            final HashMap<E, E> map = new HashMap<>();
            map.put(cloneTestValue(entry.getKey()), cloneTestValue(entry.getValue()));
            return (E) map.entrySet().iterator().next();
        } else if (value == null) {
            return null;
        } else {
            fail("don't know how to clone value of type " + value.getClass());
            return null;
        }
    }

    /**
     *  Returns an array of objects that are contained in a collection
     *  produced by {@link #makeFullCollection()}.  Every element in the
     *  returned array <I>must</I> be an element in a full collection.<P>
     *  The default implementation returns a heterogeneous array of
     *  objects with some duplicates. null is added if allowed.
     *  Override if you require specific testing elements.  Note that if you
     *  override {@link #makeFullCollection()}, you <I>must</I> override
     *  this method to reflect the contents of a full collection.
     */
    @SuppressWarnings("unchecked")
    public E[] getFullElements() {
        if (isNullSupported()) {
            final ArrayList<E> list = new ArrayList<>(Arrays.asList(getFullNonNullElements()));
            list.add(4, null);
            return (E[]) list.toArray();
        }
        return getFullNonNullElements().clone();
    }

    /**
     *  Returns an array of elements that are <I>not</I> contained in a
     *  full collection.  Every element in the returned array must
     *  not exist in a collection returned by {@link #makeFullCollection()}.
     *  The default implementation returns a heterogeneous array of elements
     *  without null.  Note that some of the tests add these elements
     *  to an empty or full collection, so if your collection restricts
     *  certain kinds of elements, you should override this method.
     */
    public E[] getOtherElements() {
        return getOtherNonNullElements();
    }

    /**
     *  Returns a list of elements suitable for return by
     *  {@link #getFullElements()}.  The array returned by this method
     *  does not include null, but does include a variety of objects
     *  of different types.  Override getFullElements to return
     *  the results of this method if your collection does not support
     *  the null element.
     */
    @SuppressWarnings("unchecked")
    public E[] getFullNonNullElements() {
        return (E[]) new Object[] {
            "",
            "One",
            Integer.valueOf(2),
            "Three",
            Integer.valueOf(4),
            "One",
            Double.valueOf(5),
            Float.valueOf(6),
            "Seven",
            "Eight",
            "Nine",
            Integer.valueOf(10),
            Short.valueOf((short) 11),
            Long.valueOf(12),
            "Thirteen",
            "14",
            "15",
            Byte.valueOf((byte) 16)
        };
    }

    /**
     *  Returns the default list of objects returned by
     *  {@link #getOtherElements()}.  Includes many objects
     *  of different types.
     */
    @SuppressWarnings("unchecked")
    public E[] getOtherNonNullElements() {
        return (E[]) new Object[] {
            Integer.valueOf(0),
            Float.valueOf(0),
            Double.valueOf(0),
            "Zero",
            Short.valueOf((short) 0),
            Byte.valueOf((byte) 0),
            Long.valueOf(0),
            Character.valueOf('\u0000'),
            "0"
        };
    }

    /**
     * Return a flag specifying the iteration behavior of the collection.
     * This is used to change the assertions used by specific tests.
     * The default implementation returns 0 which indicates ordered iteration behavior.
     *
     * @return the iteration behavior
     * @see IterationBehaviour
     */
    protected IterationBehaviour getIterationBehaviour(){
        return IterationBehaviour.DEFAULT;
    }

    // Tests
        /**
         *  Tests {@link Collection#add(Object)}.
         */
    @Test
    public void testCollectionAdd() {
        if (!isAddSupported()) {
            return;
        }

        final E[] elements = getFullElements();
        for (final E element : elements) {
            resetEmpty();
            final boolean r = getCollection().add(element);
            getConfirmed().add(element);
            verify();
            assertTrue(r, "Empty collection changed after add");
            assertEquals(1, getCollection().size(), "Collection size is 1 after first add");
        }

        resetEmpty();
        int size = 0;
        for (final E element : elements) {
            final boolean r = getCollection().add(element);
            getConfirmed().add(element);
            verify();
            if (r) {
                size++;
            }
            assertEquals(size, getCollection().size(), "Collection size should grow after add");
            assertTrue(getCollection().contains(element), "Collection should contain added element");
        }
    }

    /**
     *  Tests {@link Collection#addAll(Collection)}.
     */
    @Test
    public void testCollectionAddAll() {
        if (!isAddSupported()) {
            return;
        }

        resetEmpty();
        E[] elements = getFullElements();
        boolean r = getCollection().addAll(Arrays.asList(elements));
        getConfirmed().addAll(Arrays.asList(elements));
        verify();
        assertTrue(r, "Empty collection should change after addAll");
        for (final E element : elements) {
            assertTrue(getCollection().contains(element), "Collection should contain added element");
        }

        resetFull();
        int size = getCollection().size();
        elements = getOtherElements();
        r = getCollection().addAll(Arrays.asList(elements));
        getConfirmed().addAll(Arrays.asList(elements));
        verify();
        assertTrue(r, "Full collection should change after addAll");
        for (final E element : elements) {
            assertTrue(getCollection().contains(element),
                    "Full collection should contain added element");
        }
        assertEquals(size + elements.length, getCollection().size(), "Size should increase after addAll");

        resetFull();
        size = getCollection().size();
        r = getCollection().addAll(Arrays.asList(getFullElements()));
        getConfirmed().addAll(Arrays.asList(getFullElements()));
        verify();
        if (r) {
            assertTrue(size < getCollection().size(), "Size should increase if addAll returns true");
        } else {
            assertEquals(size, getCollection().size(), "Size should not change if addAll returns false");
        }

        resetFull();
        assertThrows(NullPointerException.class, () -> getCollection().addAll(null));
        verify();
    }

    /**
     *  If {@link #isAddSupported()} returns false, tests that add operations
     *  raise <code>UnsupportedOperationException.
     */
    @Test
    public void testUnsupportedAdd() {
        if (isAddSupported()) {
            return;
        }

        resetEmpty();
        assertThrows(UnsupportedOperationException.class, () -> getCollection().add(getFullNonNullElements()[0]),
                "Empty collection should not support add.");
        // make sure things didn't change even if the expected exception was
        // thrown.
        verify();

        assertThrows(UnsupportedOperationException.class, () -> getCollection().addAll(Arrays.asList(getFullElements())),
                "Empty collection should not support addAll.");
        // make sure things didn't change even if the expected exception was
        // thrown.
        verify();

        resetFull();
        assertThrows(UnsupportedOperationException.class, () -> getCollection().add(getFullNonNullElements()[0]),
                "Full collection should not support add.");
        // make sure things didn't change even if the expected exception was
        // thrown.
        verify();

        assertThrows(UnsupportedOperationException.class, () -> getCollection().addAll(Arrays.asList(getOtherElements())),
                "Full collection should not support addAll.");
        // make sure things didn't change even if the expected exception was
        // thrown.
        verify();
    }

    /**
     *  Test {@link Collection#clear()}.
     */
    @Test
    public void testCollectionClear() {
        if (!isRemoveSupported()) {
            return;
        }

        resetEmpty();
        getCollection().clear(); // just to make sure it doesn't raise anything
        verify();

        resetFull();
        getCollection().clear();
        getConfirmed().clear();
        verify();
    }

    /**
     *  Tests {@link Collection#contains(Object)}.
     */
    @Test
    public void testCollectionContains() {
        Object[] elements;

        resetEmpty();
        elements = getFullElements();
        for (int i = 0; i < elements.length; i++) {
            assertFalse(getCollection().contains(elements[i]), "Empty collection shouldn't contain element[" + i + "]");
        }
        // make sure calls to "contains" don't change anything
        verify();

        elements = getOtherElements();
        for (int i = 0; i < elements.length; i++) {
            assertFalse(getCollection().contains(elements[i]), "Empty collection shouldn't contain element[" + i + "]");
        }
        // make sure calls to "contains" don't change anything
        verify();

        resetFull();
        elements = getFullElements();
        for (int i = 0; i < elements.length; i++) {
            assertTrue(getCollection().contains(elements[i]),
                    "Full collection should contain element[" + i + "]");
        }
        // make sure calls to "contains" don't change anything
        verify();

        resetFull();
        elements = getOtherElements();
        for (final Object element : elements) {
            assertFalse(getCollection().contains(element), "Full collection shouldn't contain element");
        }
    }

    /**
     *  Tests {@link Collection#containsAll(Collection)}.
     */
    @Test
    public void testCollectionContainsAll() {
        resetEmpty();
        Collection<E> col = new HashSet<>();
        assertTrue(getCollection().containsAll(col),
                "Every Collection should contain all elements of an " + "empty Collection.");
        col.addAll(Arrays.asList(getOtherElements()));
        assertFalse(getCollection().containsAll(col),
                "Empty Collection shouldn't contain all elements of " + "a non-empty Collection.");
        // make sure calls to "containsAll" don't change anything
        verify();

        resetFull();
        assertFalse(getCollection().containsAll(col), "Full collection shouldn't contain other elements");

        col.clear();
        col.addAll(Arrays.asList(getFullElements()));
        assertTrue(getCollection().containsAll(col),
                "Full collection should containAll full elements");
        // make sure calls to "containsAll" don't change anything
        verify();

        final int min = getFullElements().length < 4 ? 0 : 2;
        final int max = getFullElements().length == 1 ? 1 :
                getFullElements().length <= 5 ? getFullElements().length - 1 : 5;
        col = Arrays.asList(getFullElements()).subList(min, max);
        assertTrue(getCollection().containsAll(col),
                "Full collection should containAll partial full elements");
        assertTrue(getCollection().containsAll(getCollection()),
                "Full collection should containAll itself");
        // make sure calls to "containsAll" don't change anything
        verify();

        col = new ArrayList<>(Arrays.asList(getFullElements()));
        col.addAll(Arrays.asList(getFullElements()));
        assertTrue(getCollection().containsAll(col),
                "Full collection should containAll duplicate full elements");

        // make sure calls to "containsAll" don't change anything
        verify();

        resetFull();
        assertThrows(NullPointerException.class, () -> getCollection().containsAll(null));
        verify();
    }

    /**
     *  Tests {@link Collection#isEmpty()}.
     */
    @Test
    public void testCollectionIsEmpty() {
        resetEmpty();
        assertTrue(getCollection().isEmpty(), "New Collection should be empty.");
        // make sure calls to "isEmpty() don't change anything
        verify();

        resetFull();
        assertFalse(getCollection().isEmpty(), "Full collection shouldn't be empty");
        // make sure calls to "isEmpty() don't change anything
        verify();
    }

    /**
     *  Tests the read-only functionality of {@link Collection#iterator()}.
     */
    @Test
    public void testCollectionIterator() {
        resetEmpty();
        Iterator<E> it1 = getCollection().iterator();
        assertFalse(it1.hasNext(), "Iterator for empty Collection shouldn't have next.");
        final Iterator<E> finalIt1 = it1;
        assertThrows(NoSuchElementException.class, () -> finalIt1.next(),
                "Iterator at end of Collection should throw NoSuchElementException when next is called.");
        // make sure nothing has changed after non-modification
        verify();

        resetFull();
        it1 = getCollection().iterator();
        for (final E element : getCollection()) {
            assertTrue(it1.hasNext(), "Iterator for full collection should haveNext");
            it1.next();
        }
        assertFalse(it1.hasNext(), "Iterator should be finished");

        final ArrayList<E> list = new ArrayList<>();
        it1 = getCollection().iterator();
        for (int i = 0; i < getCollection().size(); i++) {
            final E next = it1.next();
            assertTrue(getCollection().contains(next),
                    "Collection should contain element returned by its iterator");
            list.add(next);
        }
        final Iterator<E> finalIt2 = it1;
        assertThrows(NoSuchElementException.class, () -> finalIt2.next(),
                "iterator.next() should raise NoSuchElementException after it finishes");
        // make sure nothing has changed after non-modification
        verify();
    }

    /**
     *  Tests removals from {@link Collection#iterator()}.
     */
    @Test
    @SuppressWarnings("unchecked")
    public void testCollectionIteratorRemove() {
        if (!isRemoveSupported()) {
            return;
        }

        resetEmpty();
        assertThrows(IllegalStateException.class, () -> getCollection().iterator().remove(),
                "New iterator.remove should raise IllegalState");
        verify();

        final Iterator<E> iter0 = getCollection().iterator();
        iter0.hasNext();
        assertThrows(IllegalStateException.class, () -> iter0.remove(),
                "New iterator.remove should raise IllegalState even after hasNext");
        verify();

        resetFull();
        int size = getCollection().size();
        Iterator<E> iter1 = getCollection().iterator();
        while (iter1.hasNext()) {
            E o = iter1.next();
            // TreeMap reuses the Map Entry so the verify below fails
            //  and iterators others modify values during remove so clone here in case.
            // But not if object identify matters.
            if (!areEqualElementsIndistinguishable()) {
                o = cloneTestValue(o);
            } else if (o instanceof Map.Entry) {
                o = (E) cloneMapEntryShallow((Map.Entry<E, E>) o);
            }
            iter1.remove();
            // if the elements aren't distinguishable, we can just remove a
            // matching element from the confirmed collection and verify
            // contents are still the same.  Otherwise, we don't have the
            // ability to distinguish the elements and determine which to
            // remove from the confirmed collection (in which case, we don't
            // verify because we don't know how).
            //
            // see areEqualElementsDistinguishable()
            if (!areEqualElementsIndistinguishable()) {
                getConfirmed().remove(o);
                verify();
            }

            size--;
            assertEquals(size, getCollection().size(),
                    "Collection should shrink by one after iterator.remove");
        }
        assertTrue(getCollection().isEmpty(), "Collection should be empty after iterator purge");

        resetFull();
        final Iterator<E> iter2 = getCollection().iterator();
        getConfirmed().remove(iter2.next());
        iter2.remove();
        verify();
        assertThrows(IllegalStateException.class, () -> iter2.remove(),
                "Second iter.remove should raise IllegalState");
        verify();
    }

    /**
     *  Tests {@link Collection#remove(Object)}.
     */
    @Test
    public void testCollectionRemove() {
        if (!isRemoveElementSupported()) {
            resetFull();
            assertThrows(UnsupportedOperationException.class, () -> getCollection().remove(getFullElements()[0]));
            return;
        }

        resetEmpty();
        final E[] elements = getFullElements();
        for (final E element : elements) {
            assertFalse(getCollection().remove(element), "Shouldn't remove nonexistent element");
            verify();
        }

        final E[] other = getOtherElements();

        resetFull();
        for (final E element : other) {
            assertFalse(getCollection().remove(element), "Shouldn't remove nonexistent other element");
            verify();
        }

        final int size = getCollection().size();
        for (final E element : elements) {
            resetFull();
            assertTrue(getCollection().remove(element),
                    "Collection should remove extant element: " + element);

            // if the elements aren't distinguishable, we can just remove a
            // matching element from the confirmed collection and verify
            // contents are still the same.  Otherwise, we don't have the
            // ability to distinguish the elements and determine which to
            // remove from the confirmed collection (in which case, we don't
            // verify because we don't know how).
            //
            // see areEqualElementsDistinguishable()
            if (!areEqualElementsIndistinguishable()) {
                getConfirmed().remove(element);
                verify();
            }

            assertEquals(size - 1, getCollection().size(), "Collection should shrink after remove");
        }
    }

    /**
     *  Tests {@link Collection#removeAll(Collection)}.
     */
    @Test
    public void testCollectionRemoveAll() {
        if (!isRemoveSupported()) {
            return;
        }

        resetEmpty();
        assertFalse(getCollection().removeAll(Collections.EMPTY_SET), "Empty collection removeAll should return false for empty input");
        verify();

        assertFalse(getCollection().removeAll(new ArrayList<>(getCollection())), "Empty collection removeAll should return false for nonempty input");
        verify();

        resetFull();
        assertFalse(getCollection().removeAll(Collections.EMPTY_SET), "Full collection removeAll should return false for empty input");
        verify();

        assertFalse(getCollection().removeAll(Arrays.asList(getOtherElements())), "Full collection removeAll should return false for other elements");
        verify();

        assertTrue(getCollection().removeAll(new HashSet<>(getCollection())),
                "Full collection removeAll should return true for full elements");
        getConfirmed().removeAll(new HashSet<>(getConfirmed()));
        verify();

        resetFull();
        final int size = getCollection().size();
        final int min = getFullElements().length < 4 ? 0 : 2;
        final int max = getFullElements().length == 1 ? 1 :
                getFullElements().length <= 5 ? getFullElements().length - 1 : 5;
        final Collection<E> all = Arrays.asList(getFullElements()).subList(min, max);
        assertTrue(getCollection().removeAll(all), "Full collection removeAll should work");
        getConfirmed().removeAll(all);
        verify();

        assertTrue(getCollection().size() < size, "Collection should shrink after removeAll");
        for (final E element : all) {
            assertFalse(getCollection().contains(element), "Collection shouldn't contain removed element");
        }

        // can pass by either throwing exception or return false without change
        // contract does imply that the exception is the correct behavior
        resetFull();
        assertThrows(NullPointerException.class, () -> getCollection().removeAll(null));
        verify();
    }

    /**
     *  Tests {@link Collection#removeIf(Predicate)}.
     * @since 4.4
     */
    @Test
    public void testCollectionRemoveIf() {
        if (!isRemoveSupported()) {
            return;
        }

        resetEmpty();
        assertFalse(getCollection().removeIf(e -> false), "Empty collection removeIf should return false for a predicate that returns only false");
        verify();

        assertFalse(getCollection().removeIf(e -> true), "Empty collection removeIf should return false for a predicate that returns only true");
        verify();

        resetFull();
        assertFalse(getCollection().removeIf(e -> false), "Full collection removeIf should return false for a predicate that returns only false");
        verify();

        assertTrue(getCollection().removeIf(e -> true), "Full collection removeIf should return true for a predicate that returns only true");
        getConfirmed().removeIf(e -> true);
        verify();

        resetFull();
        final List<E> elements = Arrays.asList(getFullElements());

        final int mid = getFullElements().length / 2;
        final E target = elements.get(mid);

        final int size = getCollection().size();
        final int targetCount = Collections.frequency(elements, target);

        final Predicate<E> filter = target::equals;

        assertTrue(getCollection().removeIf(filter), "Full collection removeIf should work");
        getConfirmed().removeIf(filter);
        verify();

        assertEquals(getCollection().size(), size - targetCount, "Collection should shrink after removeIf");
        assertFalse(getCollection().contains(target), "Collection shouldn't contain removed element");
    }

    /**
     *  Tests {@link Collection#retainAll(Collection)}.
     */
    @Test
    public void testCollectionRetainAll() {
        if (!isRemoveSupported()) {
            return;
        }

        resetEmpty();
        final List<E> elements = Arrays.asList(getFullElements());
        final List<E> other = Arrays.asList(getOtherElements());

        assertFalse(getCollection().retainAll(Collections.EMPTY_SET), "Empty retainAll() should return false");
        verify();

        assertFalse(getCollection().retainAll(elements), "Empty retainAll() should return false");
        verify();

        resetFull();
        assertTrue(getCollection().retainAll(Collections.EMPTY_SET),
                "Collection should change from retainAll empty");
        getConfirmed().retainAll(Collections.EMPTY_SET);
        verify();

        resetFull();
        assertTrue(getCollection().retainAll(other), "Collection changed from retainAll other");
        getConfirmed().retainAll(other);
        verify();

        resetFull();
        int size = getCollection().size();
        assertFalse(getCollection().retainAll(elements), "Collection shouldn't change from retainAll elements");
        verify();
        assertEquals(size, getCollection().size(), "Collection size shouldn't change");

        if (getFullElements().length > 1) {
            resetFull();
            size = getCollection().size();
            final int min = getFullElements().length < 4 ? 0 : 2;
            final int max = getFullElements().length <= 5 ? getFullElements().length - 1 : 5;
            assertTrue(getCollection().retainAll(elements.subList(min, max)),
                    "Collection should changed by partial retainAll");
            getConfirmed().retainAll(elements.subList(min, max));
            verify();

            for (final E element : getCollection()) {
                assertTrue(elements.subList(min, max).contains(element), "Collection only contains retained element");
            }
        }

        resetFull();
        final HashSet<E> set = new HashSet<>(elements);
        size = getCollection().size();
        assertFalse(getCollection().retainAll(set),
                "Collection shouldn't change from retainAll without " + "duplicate elements");
        verify();
        assertEquals(size, getCollection().size(),
                "Collection size didn't change from nonduplicate " + "retainAll");

        // can pass by either throwing exception or return false without change
        // contract does imply that the exception is the correct behavior
        resetFull();
        assertThrows(NullPointerException.class, () -> getCollection().retainAll(null));
        verify();
    }

    /**
     *  Tests {@link Collection#size()}.
     */
    @Test
    public void testCollectionSize() {
        resetEmpty();
        assertEquals(0, getCollection().size(), "Size of new Collection is 0.");
        assertTrue(getCollection().isEmpty(), "Size of new Collection is 0.");

        resetFull();
        assertNotEquals(0, getCollection().size(), "Size of full collection should be greater than zero");
        assertFalse(getCollection().isEmpty(), "Size of full collection should be greater than zero");
        assertEquals(getConfirmed().size(), getCollection().size(), "Size should match confirmed collection");
    }

    /**
     *  Tests {@link Collection#toArray()}.
     */
    @Test
    public void testCollectionToArray() {
        resetEmpty();
        assertEquals(0, getCollection().toArray().length,
                "Empty Collection should return empty array for toArray");

        resetFull();
        final Object[] array = getCollection().toArray();
        assertEquals(array.length, getCollection().size(),
                "Full collection toArray should be same size as collection");
        final Object[] confirmedArray = getConfirmed().toArray();
        assertEquals(confirmedArray.length, array.length, "length of array from confirmed collection should "
                + "match the length of the collection's array");
        final boolean[] matched = new boolean[array.length];

        for (int i = 0; i < array.length; i++) {
            assertTrue(getCollection().contains(array[i]),
                    "Collection should contain element in toArray");

            boolean match = false;
            // find a match in the confirmed array
            for (int j = 0; j < array.length; j++) {
                // skip already matched
                if (matched[j]) {
                    continue;
                }
                if (Objects.equals(array[i], confirmedArray[j])) {
                    matched[j] = true;
                    match = true;
                    break;
                }
            }
            if (!match) {
                fail("element " + i + " in returned array should be found "
                        + "in the confirmed collection's array");
            }
        }
        for (final boolean element : matched) {
            assertTrue(element, "Collection should return all its elements in " + "toArray");
        }
    }

    /**
     *  Tests {@link Collection#toArray(Object[])}.
     */
    @Test
    public void testCollectionToArray2() {
        resetEmpty();
        Object[] a = { new Object(), null, null };
        Object[] array = getCollection().toArray(a);
        assertEquals(array, a, "Given array shouldn't shrink");
        assertNull(a[0], "Last element should be set to null");
        verify();

        resetFull();
        assertThrows(ArrayStoreException.class, () -> getCollection().toArray(new Void[0]),
                "toArray(new Void[0]) should raise ArrayStore");
        verify();

        // Casting to Object[] allows compilation on Java 11.
        assertThrows(NullPointerException.class, () -> getCollection().toArray((Object[]) null),
                "toArray(null) should raise NPE");
        verify();

        array = getCollection().toArray(ArrayUtils.EMPTY_OBJECT_ARRAY);
        a = getCollection().toArray();

        if (getIterationBehaviour() == IterationBehaviour.UNORDERED) {
            ArrayTestUtils.assertUnorderedArrayEquals(array, a, "toArray(Object[]) and toArray()");
        } else {
            assertEquals(Arrays.asList(array), Arrays.asList(a), "toArrays should be equal");
        }
        // Figure out if they're all the same class
        // TODO: It'd be nicer to detect a common superclass
        final HashSet<Class<?>> classes = new HashSet<>();
        for (final Object element : array) {
            classes.add(element == null ? null : element.getClass());
        }
        if (classes.size() > 1) {
            return;
        }

        Class<?> cl = classes.iterator().next();
        if (Map.Entry.class.isAssignableFrom(cl)) {  // check needed for protective cases like Predicated/Unmod map entrySet
            cl = Map.Entry.class;
        }
        a = (Object[]) Array.newInstance(cl, 0);
        array = getCollection().toArray(a);
        assertEquals(a.getClass(), array.getClass(),
                "toArray(Object[]) should return correct array type");

        if (getIterationBehaviour() == IterationBehaviour.UNORDERED) {
            ArrayTestUtils.assertUnorderedArrayEquals(array, getCollection().toArray(), "type-specific toArray(T[]) and toArray()");
        } else {
            assertEquals(Arrays.asList(array),
                    Arrays.asList(getCollection().toArray()),
                    "type-specific toArrays should be equal");
        }
        verify();
    }

    /**
     *  Tests {@code toString} on a collection.
     */
    @Test
    @Disabled
    public void testCollectionToString() {
        resetEmpty();
        assertNotNull(getCollection().toString(), "toString shouldn't return null");

        resetFull();
        final String fullString = getCollection().toString();
        assertNotNull(fullString, "toString shouldn't return null");

        // no standard format but should attempt to contain text of contents
        for (E e : getFullElements()) {
            if (e != null) {
                String s = e.toString();
                if (s.length() > 0 && !fullString.contains(s)) {
                    System.out.println(fullString);
                    fail("toString of collection does not contain toString of element " + s);
                }
            }
        }
    }

    /**
     *  If isRemoveSupported() returns false, tests to see that remove
     *  operations raise an UnsupportedOperationException.
     */
    @Test
    public void testUnsupportedRemove() {
        if (isRemoveSupported()) {
            return;
        }

        resetEmpty();
        assertThrows(UnsupportedOperationException.class, () -> getCollection().clear(),
                "clear should raise UnsupportedOperationException");
        verify();

        if (!isRemoveElementSupported()) {
            assertThrows(UnsupportedOperationException.class, () -> getCollection().remove(null),
                    "remove should raise UnsupportedOperationException");
            verify();
        }

        assertThrows(UnsupportedOperationException.class, () -> getCollection().removeIf(e -> true),
                "removeIf should raise UnsupportedOperationException");
        verify();

        assertThrows(UnsupportedOperationException.class, () -> getCollection().removeAll(null),
                "removeAll should raise UnsupportedOperationException");
        verify();

        assertThrows(UnsupportedOperationException.class, () -> getCollection().retainAll(null),
                "retainAll should raise UnsupportedOperationException");
        verify();

        resetFull();
        final Iterator<E> iterator = getCollection().iterator();
        iterator.next();
        assertThrows(UnsupportedOperationException.class, () -> iterator.remove(),
                "iterator.remove should raise UnsupportedOperationException");
        verify();

    }

    /**
     *  Tests that the collection's iterator is fail-fast.
     */
    @Test
    public void testCollectionIteratorFailFast() {
        if (!isFailFastSupported()) {
            return;
        }

        if (isAddSupported()) {
            resetFull();
            final Iterator<E> iter0 = getCollection().iterator();
            final E o = getOtherElements()[0];
            getCollection().add(o);
            getConfirmed().add(o);
            assertThrows(ConcurrentModificationException.class, () -> iter0.next(),
                    "next after add should raise ConcurrentModification");
            verify();

            resetFull();
            final Iterator<E> iter = getCollection().iterator();
            getCollection().addAll(Arrays.asList(getOtherElements()));
            getConfirmed().addAll(Arrays.asList(getOtherElements()));
            assertThrows(ConcurrentModificationException.class, () -> iter.next(),
                    "next after addAll should raise ConcurrentModification");
            verify();
        }

        if (!isRemoveSupported()) {
            return;
        }

        resetFull();
        try {
            final Iterator<E> iter = getCollection().iterator();
            getCollection().clear();
            iter.next();
            fail("next after clear should raise ConcurrentModification");
        } catch (final ConcurrentModificationException | NoSuchElementException e) {
            // ConcurrentModificationException: expected
            // NoSuchElementException: (also legal given spec)
        }

        resetFull();
        final Iterator<E> iter0 = getCollection().iterator();
        getCollection().remove(getFullElements()[0]);
        assertThrows(ConcurrentModificationException.class, () -> iter0.next(),
                "next after remove should raise ConcurrentModification");

        resetFull();
        final Iterator<E> iter1 = getCollection().iterator();
        getCollection().removeIf(e -> false);
        assertThrows(ConcurrentModificationException.class, () -> iter1.next(),
                "next after removeIf should raise ConcurrentModification");

        resetFull();
        final Iterator<E> iter2 = getCollection().iterator();
        final List<E> sublist = Arrays.asList(getFullElements()).subList(2, 5);
        getCollection().removeAll(sublist);
        assertThrows(ConcurrentModificationException.class, () -> iter2.next(),
                "next after removeAll should raise ConcurrentModification");

        resetFull();
        final Iterator<E> iter3 = getCollection().iterator();
        final List<E> sublist3 = Arrays.asList(getFullElements()).subList(2, 5);
        getCollection().retainAll(sublist3);
        assertThrows(ConcurrentModificationException.class, () -> iter3.next(),
                "next after retainAll should raise ConcurrentModification");
    }

    @Test
    public void testSpliteratorCharacteristics() throws IllegalAccessException {
        resetFull();
        Spliterator<E> split = getCollection().spliterator();
        int characteristics = split.characteristics();
        StringBuilder builder = new StringBuilder();
        for (Field field : Spliterator.class.getFields()) {
            String name = field.getName();
            int value = (int) field.get(null);
            if ((characteristics & value) != 0)
                builder.append(name).append(" ");
        }
        System.out.println(getCollection().getClass().getSimpleName() + " spliterator characteristics=" + builder + " (" + characteristics + ")");
        assertNotEquals(0, characteristics, "spliterator doesn't specify characteristics");

    }

    @Test
    @Disabled
    public void testSpliteratorNonDefault() throws NoSuchMethodException {
        resetFull();
        Method spliterator = getCollection().getClass().getMethod("spliterator");
        Method stream = getCollection().getClass().getMethod("stream");
        Method parallelStream = getCollection().getClass().getMethod("parallelStream");
        boolean condition = !spliterator.isDefault() || (!stream.isDefault() && !parallelStream.isDefault());
        assertTrue(condition, getCollection().getClass().getSimpleName() + " doesn't override default spliterator or stream+parallelStream");
<<<<<<< HEAD
=======
    }

    @Test
    public void testSpliteratorDetails() {
        resetFull();
        final boolean expectOrdered = getIterationBehaviour() != IterationBehaviour.UNORDERED;
        new SpliteratorTestFixture<>(getCollection(), expectOrdered, collectionRole()).testAll();
>>>>>>> af9b25b3
    }

    @Test
    @Override
    public void testSerializeDeserializeThenCompare() throws Exception {
        Object obj = makeObject();
        if (obj instanceof Serializable && isTestSerialization()) {
            final ByteArrayOutputStream buffer = new ByteArrayOutputStream();
            final ObjectOutputStream out = new ObjectOutputStream(buffer);
            out.writeObject(obj);
            out.close();

            final ObjectInputStream in = new ObjectInputStream(new ByteArrayInputStream(buffer.toByteArray()));
            final Object dest = in.readObject();
            in.close();
            if (isEqualsCheckable()) {
                assertEquals(obj, dest, "obj != deserialize(serialize(obj)) - EMPTY Collection");
            }
        }
        obj = makeFullCollection();
        if (obj instanceof Serializable && isTestSerialization()) {
            final ByteArrayOutputStream buffer = new ByteArrayOutputStream();
            final ObjectOutputStream out = new ObjectOutputStream(buffer);
            out.writeObject(obj);
            out.close();

            final ObjectInputStream in = new ObjectInputStream(new ByteArrayInputStream(buffer.toByteArray()));
            final Object dest = in.readObject();
            in.close();
            if (isEqualsCheckable()) {
                assertEquals(obj, dest, "obj != deserialize(serialize(obj)) - FULL Collection");
            }
        }
    }

    /**
     * Compare the current serialized form of the Bag
     * against the canonical version in SCM.
     */
    @Test
    @SuppressWarnings("unchecked")
    public void testCollectionCompatibilityEmpty() throws IOException, ClassNotFoundException {
        // test to make sure the canonical form has been preserved
        setConfirmed(makeObject());
        if (getConfirmed() instanceof Serializable && !skipSerializedCanonicalTests() && isTestSerialization()) {
            // Create canonical objects with this line
            // writeExternalFormToDisk((Serializable) confirmed, getCanonicalEmptyCollectionName(confirmed));

            setCollection((Collection<E>) readExternalFormFromDisk(getCanonicalEmptyCollectionName(getConfirmed())));
            assertTrue(getCollection().isEmpty(), "Collection should be empty");
            verify();
        }
    }

    /**
     * Compare the current serialized form of the Bag
     * against the canonical version in SCM.
     */
    @Test
    @SuppressWarnings("unchecked")
    public void testCollectionCompatibilityFull() throws IOException, ClassNotFoundException {
        // test to make sure the canonical form has been preserved
        setConfirmed(makeFullCollection());
        if (getConfirmed() instanceof Serializable && !skipSerializedCanonicalTests() && isTestSerialization()) {
            // Create canonical objects with this line
            // writeExternalFormToDisk((Serializable) confirmed, getCanonicalFullCollectionName(confirmed));

            setCollection((Collection<E>) readExternalFormFromDisk(getCanonicalFullCollectionName(getConfirmed())));
            assertEquals(getConfirmed().size(), getCollection().size(), "Collection should be same size");
            verify();
        }
    }

    @Test
<<<<<<< HEAD
    public void testCollectionCheckRolesBasics() throws Exception {
=======
    public void testCollectionRolesBasics() throws Exception {
>>>>>>> af9b25b3
        checkRoleBasics(makeObject(), collectionRole(), isTestSerialization());
        if (collectionRole() != CollectionCommonsRole.INNER) {
            assertTrue(isTestSerialization());
        }
    }

<<<<<<< HEAD
    public static void checkRoleBasics(final Object object, final CollectionCommonsRole collectionRole, boolean testSerialization) throws Exception {
        final String name = object.getClass().getSimpleName();
        final String upperName = name.toUpperCase();
        if (collectionRole != CollectionCommonsRole.INNER) {
            if (upperName.contains("UNMODIFIABLE"))
                assertEquals(CollectionCommonsRole.UNMODIFIABLE, collectionRole);
            if (upperName.contains("TRANSFORM"))
                assertEquals(CollectionCommonsRole.TRANSFORM, collectionRole);
            if (upperName.contains("SYNCHRONIZED"))
                assertEquals(CollectionCommonsRole.SYNCHRONIZED, collectionRole);
            if (upperName.contains("PREDICATED"))
                assertEquals(CollectionCommonsRole.PREDICATED, collectionRole);
            if (upperName.contains("COMPOSITE"))
                assertEquals(CollectionCommonsRole.COMPOSITE, collectionRole);
        }

        if (collectionRole != CollectionCommonsRole.INNER && testSerialization) {
            assertTrue(object instanceof Serializable, name + " not Serializable");
            checkSerialization(object);
        }
        if (collectionRole == CollectionCommonsRole.UNMODIFIABLE) {
            assertTrue(object instanceof Unmodifiable, name + " not Unmodifiable");
        }
    }

    static final Map<Long, Class<?>> serializationIds = new HashMap<>();

    private static void checkSerialization(final Object object) throws Exception {
        final Class<?> type = object.getClass();
        final String typeName = type.getName();

        final Field serialField = type.getDeclaredField("serialVersionUID");
        assertNotNull(serialField, "serializable class " + typeName + " doesn't declare serialVersionUID");
        assertEquals(Long.TYPE, serialField.getType(), "serializable class " + typeName + " has serialVersionUID with wrong type");
        assertTrue(Modifier.isStatic(serialField.getModifiers()), "serializable class " + typeName + " has serialVersionUID which isn't static");
        assertTrue(Modifier.isFinal(serialField.getModifiers()), "serializable class " + typeName + " has serialVersionUID which isn't final");

        Long serialValue = (Long) ReflectionUtils.tryToReadFieldValue(serialField, object).get();
        if (serializationIds.containsKey(serialValue) && serializationIds.get(serialValue) != type) {
            fail("serializable class " + typeName + " has serialVersionUID "
                    + serialValue + " which is a duplicate of " + serializationIds.get(serialValue).getName());
        }
        serializationIds.put(serialValue, type);
    }

=======
>>>>>>> af9b25b3
    /**
     *  Tests constructor(Collection) with empty collection.
     */
    @Test
    public void testCollectionCopyEmpty() {
        if (!isCopyConstructorCheckable())
            return;

        setConfirmed(makeConfirmedCollection());
        setCollection(makeObjectCopy(getConfirmed()));
        verify();
    }

    /**
     *  Tests constructor(Collection) with full collection.
     */
    @Test
    public void testCollectionCopyFull() {
        if (!isCopyConstructorCheckable())
            return;

        setConfirmed(makeConfirmedFullCollection());
        setCollection(makeObjectCopy(getConfirmed()));
        verify();
    }

    /**
     *  Tests constructor(Collection) after add/remove only modifies target collection and not original.
     */
    @Test
    public void testCollectionCopyModify() {
        if (!isCopyConstructorCheckable())
            return;

        // check modify doesn't change original when copied from same type
        setConfirmed(makeConfirmedFullCollection());
        Collection<E> original = makeFullCollection(); // original we'll leave unchanged
        int originalSize = original.size();
        setCollection(makeObjectCopy(original)); // copy of original
        verify();

        final E[] elements = getFullElements();
        final E[] other = getOtherElements();
        if (isAddSupported()) {
            getCollection().add(other[0]);
            getConfirmed().add(other[0]);
        }
        if (isRemoveSupported()) {
            getCollection().remove(elements[0]);
            getConfirmed().remove(elements[0]);
        }
        verify();

        assertEquals(originalSize, original.size());

        setConfirmed(makeConfirmedFullCollection());
        setCollection(original);
        verify();
    }

    @Test
    public void testSpliterator() {
        if (getIterationBehaviour() == IterationBehaviour.UNORDERED)
            return;

        resetEmpty();
        Iterator<E> iterator = getCollection().iterator();
        Spliterator<E> spliterator = getCollection().spliterator();
        assertFalse(iterator.hasNext());
        cannotAdvanceSpliterator(spliterator);

        resetFull();
        iterator = getCollection().iterator();
        spliterator = getCollection().spliterator();

        while (iterator.hasNext()) {
            E value = iterator.next();
            assertEquals(value, advanceSpliterator(spliterator));
        }
        cannotAdvanceSpliterator(spliterator);
    }

    @SuppressWarnings("unchecked")
    private <T> T advanceSpliterator(Spliterator<T> spliterator) {
        final Object[] result = new Object[1];
        assertTrue(spliterator.tryAdvance(x -> result[0] = x));
        return (T) result[0];
    }

    private <T> void cannotAdvanceSpliterator(Spliterator<T> spliterator) {
        final Object[] result = new Object[1];
        assertFalse(spliterator.tryAdvance(x -> result[0] = x));
        assertNull(result[0]);
    }

    public Collection<E> getCollection() {
        return collection;
    }

    /**
     * Set the collection.
     * @param collection the Collection<E> to set
     */
    public void setCollection(final Collection<E> collection) {
        this.collection = collection;
    }

    public Collection<E> getConfirmed() {
        return confirmed;
    }

    /**
     * Set the confirmed.
     * @param confirmed the Collection<E> to set
     */
    public void setConfirmed(final Collection<E> confirmed) {
        this.confirmed = confirmed;
    }

}<|MERGE_RESOLUTION|>--- conflicted
+++ resolved
@@ -20,25 +20,18 @@
 import java.lang.reflect.Array;
 import java.lang.reflect.Field;
 import java.lang.reflect.Method;
-import java.lang.reflect.Modifier;
 import java.util.*;
 import java.util.function.Predicate;
 
 import org.apache.commons.collections4.AbstractObjectTest;
-<<<<<<< HEAD
-import org.apache.commons.collections4.CollectionCommonsRole;
-import org.apache.commons.collections4.Unmodifiable;
-=======
 import org.apache.commons.collections4.ArrayTestUtils;
 import org.apache.commons.collections4.CollectionCommonsRole;
 import org.apache.commons.collections4.spliterators.SpliteratorTestFixture;
->>>>>>> af9b25b3
 import org.apache.commons.lang3.ArrayUtils;
 import org.apache.commons.lang3.ObjectUtils;
 import org.apache.commons.lang3.SerializationUtils;
 import org.junit.jupiter.api.Disabled;
 import org.junit.jupiter.api.Test;
-import org.junit.platform.commons.util.ReflectionUtils;
 
 import static org.junit.jupiter.api.Assertions.*;
 
@@ -1369,8 +1362,6 @@
         Method parallelStream = getCollection().getClass().getMethod("parallelStream");
         boolean condition = !spliterator.isDefault() || (!stream.isDefault() && !parallelStream.isDefault());
         assertTrue(condition, getCollection().getClass().getSimpleName() + " doesn't override default spliterator or stream+parallelStream");
-<<<<<<< HEAD
-=======
     }
 
     @Test
@@ -1378,7 +1369,6 @@
         resetFull();
         final boolean expectOrdered = getIterationBehaviour() != IterationBehaviour.UNORDERED;
         new SpliteratorTestFixture<>(getCollection(), expectOrdered, collectionRole()).testAll();
->>>>>>> af9b25b3
     }
 
     @Test
@@ -1453,65 +1443,13 @@
     }
 
     @Test
-<<<<<<< HEAD
-    public void testCollectionCheckRolesBasics() throws Exception {
-=======
     public void testCollectionRolesBasics() throws Exception {
->>>>>>> af9b25b3
         checkRoleBasics(makeObject(), collectionRole(), isTestSerialization());
         if (collectionRole() != CollectionCommonsRole.INNER) {
             assertTrue(isTestSerialization());
         }
     }
 
-<<<<<<< HEAD
-    public static void checkRoleBasics(final Object object, final CollectionCommonsRole collectionRole, boolean testSerialization) throws Exception {
-        final String name = object.getClass().getSimpleName();
-        final String upperName = name.toUpperCase();
-        if (collectionRole != CollectionCommonsRole.INNER) {
-            if (upperName.contains("UNMODIFIABLE"))
-                assertEquals(CollectionCommonsRole.UNMODIFIABLE, collectionRole);
-            if (upperName.contains("TRANSFORM"))
-                assertEquals(CollectionCommonsRole.TRANSFORM, collectionRole);
-            if (upperName.contains("SYNCHRONIZED"))
-                assertEquals(CollectionCommonsRole.SYNCHRONIZED, collectionRole);
-            if (upperName.contains("PREDICATED"))
-                assertEquals(CollectionCommonsRole.PREDICATED, collectionRole);
-            if (upperName.contains("COMPOSITE"))
-                assertEquals(CollectionCommonsRole.COMPOSITE, collectionRole);
-        }
-
-        if (collectionRole != CollectionCommonsRole.INNER && testSerialization) {
-            assertTrue(object instanceof Serializable, name + " not Serializable");
-            checkSerialization(object);
-        }
-        if (collectionRole == CollectionCommonsRole.UNMODIFIABLE) {
-            assertTrue(object instanceof Unmodifiable, name + " not Unmodifiable");
-        }
-    }
-
-    static final Map<Long, Class<?>> serializationIds = new HashMap<>();
-
-    private static void checkSerialization(final Object object) throws Exception {
-        final Class<?> type = object.getClass();
-        final String typeName = type.getName();
-
-        final Field serialField = type.getDeclaredField("serialVersionUID");
-        assertNotNull(serialField, "serializable class " + typeName + " doesn't declare serialVersionUID");
-        assertEquals(Long.TYPE, serialField.getType(), "serializable class " + typeName + " has serialVersionUID with wrong type");
-        assertTrue(Modifier.isStatic(serialField.getModifiers()), "serializable class " + typeName + " has serialVersionUID which isn't static");
-        assertTrue(Modifier.isFinal(serialField.getModifiers()), "serializable class " + typeName + " has serialVersionUID which isn't final");
-
-        Long serialValue = (Long) ReflectionUtils.tryToReadFieldValue(serialField, object).get();
-        if (serializationIds.containsKey(serialValue) && serializationIds.get(serialValue) != type) {
-            fail("serializable class " + typeName + " has serialVersionUID "
-                    + serialValue + " which is a duplicate of " + serializationIds.get(serialValue).getName());
-        }
-        serializationIds.put(serialValue, type);
-    }
-
-=======
->>>>>>> af9b25b3
     /**
      *  Tests constructor(Collection) with empty collection.
      */
