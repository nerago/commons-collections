/*
 * Licensed to the Apache Software Foundation (ASF) under one or more
 * contributor license agreements.  See the NOTICE file distributed with
 * this work for additional information regarding copyright ownership.
 * The ASF licenses this file to You under the Apache License, Version 2.0
 * (the "License"); you may not use this file except in compliance with
 * the License.  You may obtain a copy of the License at
 *
 *      http://www.apache.org/licenses/LICENSE-2.0
 *
 * Unless required by applicable law or agreed to in writing, software
 * distributed under the License is distributed on an "AS IS" BASIS,
 * WITHOUT WARRANTIES OR CONDITIONS OF ANY KIND, either express or implied.
 * See the License for the specific language governing permissions and
 * limitations under the License.
 */
package org.apache.commons.collections4.multimap;

import java.util.ArrayList;
import java.util.Arrays;
import java.util.Collection;
import java.util.HashMap;
import java.util.HashSet;
import java.util.Iterator;
import java.util.Map;
import java.util.Map.Entry;
import java.util.Set;

import org.apache.commons.collections4.AbstractObjectTest;
import org.apache.commons.collections4.Bag;
import org.apache.commons.collections4.CollectionUtils;
import org.apache.commons.collections4.MapIterator;
import org.apache.commons.collections4.MultiSet;
import org.apache.commons.collections4.MultiValuedMap;
import org.apache.commons.collections4.SetValuedMap;
import org.apache.commons.collections4.bag.AbstractBagTest;
import org.apache.commons.collections4.bag.HashBag;
import org.apache.commons.collections4.collection.AbstractCollectionTest;
import org.apache.commons.collections4.collection.IterationBehaviour;
import org.apache.commons.collections4.map.AbstractMapTest;
import org.apache.commons.collections4.multiset.AbstractMultiSetTest;
import org.apache.commons.collections4.set.AbstractSetTest;
import org.junit.jupiter.api.Nested;
import org.junit.jupiter.api.Test;

import static org.junit.jupiter.api.Assertions.*;

/**
 * Abstract test class for {@link MultiValuedMap} contract and methods.
 * <p>
 * To use, extend this class and implement the {@link #makeObject} method and if
 * necessary override the {@link #makeFullMap()} method.
 *
 * @since 4.1
 */
public abstract class AbstractMultiValuedMapTest<K, V> extends AbstractObjectTest {

    /** Map created by reset(). */
    protected MultiValuedMap<K, V> map;

    /** MultiValuedHashMap created by reset(). */
    protected MultiValuedMap<K, V> confirmed;


    public AbstractMultiValuedMapTest(final String testName) {
        super(testName);
    }

    @Override
    public abstract MultiValuedMap<K, V> makeObject();

    @Override
    public String getCompatibilityVersion() {
        return "4.1"; // MultiValuedMap has been added in version 4.1
    }

    /**
     * Returns true if the maps produced by {@link #makeObject()} and
     * {@link #makeFullMap()} support the {@code put} and
     * {@code putAll} operations adding new mappings.
     * <p>
     * Default implementation returns true. Override if your collection class
     * does not support put adding.
     */
    public boolean isAddSupported() {
        return true;
    }

    /**
     * Returns true if the maps produced by {@link #makeObject()} and
     * {@link #makeFullMap()} support the {@code remove} and
     * {@code clear} operations.
     * <p>
     * Default implementation returns true. Override if your collection class
     * does not support removal operations.
     */
    public boolean isRemoveSupported() {
        return true;
    }

    /**
     * Returns true if the maps produced by {@link #makeObject()} and
     * {@link #makeFullMap()} supports null keys.
     * <p>
     * Default implementation returns true. Override if your collection class
     * does not support null keys.
     */
    public boolean isAllowNullKey() {
        return true;
    }

    /**
     * Returns true if the maps produced by {@link #makeObject()} and
     * {@link #makeFullMap()} supports set value.
     * <p>
     * Default implementation returns false. Override if your collection class
     * supports set value.
     */
    public boolean isHashSetValue() {
        return false;
    }

    @Override
    public boolean isTestSerialization() {
        return true;
    }

    /**
     * Is a constructor with parameters of (Collection obj) available and should be tested
     * as a copy constructor.
     * See {@link #makeObjectCopy}
     */
    public boolean isCopyConstructorSupported() {
        return true;
    }

    /**
     * Returns the set of keys in the mappings used to test the map. This method
     * must return an array with the same length as {@link #getSampleValues()}
     * and all array elements must be different. The default implementation
     * constructs a set of String keys, and includes a single null key if
     * {@link #isAllowNullKey()} returns {@code true}.
     */
    @SuppressWarnings("unchecked")
    public K[] getSampleKeys() {
        final Object[] result = {
            "one", "one", "two", "two",
            "three", "three"
        };
        return (K[]) result;
    }

    /**
     * Returns the set of values in the mappings used to test the map. This
     * method must return an array with the same length as
     * {@link #getSampleKeys()}. The default implementation constructs a set of
     * String values
     */
    @SuppressWarnings("unchecked")
    public V[] getSampleValues() {
        final Object[] result = {
            "uno", "un", "dos", "deux",
            "tres", "trois"
        };
        return (V[]) result;
    }

    protected MultiValuedMap<K, V> makeFullMap() {
        final MultiValuedMap<K, V> map = makeObject();
        addSampleMappings(map);
        return map;
    }

    protected void addSampleMappings(final MultiValuedMap<? super K, ? super V> map) {
        final K[] keys = getSampleKeys();
        final V[] values = getSampleValues();
        for (int i = 0; i < keys.length; i++) {
            map.put(keys[i], values[i]);
        }
    }

    @SuppressWarnings("unchecked")
    protected MultiValuedMap<K, V> makeObjectCopy(MultiValuedMap<K, V> original) {
        return (MultiValuedMap<K, V>) makeObjectCopy(original, MultiValuedMap.class);
    }

    /**
     * Override to return a MultiValuedMap other than ArrayListValuedHashMap
     * as the confirmed map.
     *
     * @return a MultiValuedMap that is known to be valid
     */
    public MultiValuedMap<K, V> makeConfirmedMap() {
        return new ArrayListValuedHashMap<>();
    }

    public MultiValuedMap<K, V> getConfirmed() {
        return this.confirmed;
    }

    public void setConfirmed(final MultiValuedMap<K, V> map) {
        this.confirmed = map;
    }

    public MultiValuedMap<K, V> getMap() {
        return this.map;
    }

    /**
     * Resets the {@link #map} and {@link #confirmed} fields to empty.
     */
    public void resetEmpty() {
        this.map = makeObject();
        this.confirmed = makeConfirmedMap();
    }

    /**
     * Resets the {@link #map} and {@link #confirmed} fields to full.
     */
    public void resetFull() {
        this.map = makeFullMap();
        this.confirmed = makeConfirmedMap();
        final K[] k = getSampleKeys();
        final V[] v = getSampleValues();
        for (int i = 0; i < k.length; i++) {
            confirmed.put(k[i], v[i]);
        }
    }

    /**
     * Return a flag specifying the iteration behavior of the map.
     * This is used to change the assertions used by specific tests.
     * The default implementation returns 0 which indicates ordered iteration behavior.
     *
     * @return the iteration behavior
     */
    protected IterationBehaviour getIterationBehaviour() {
        return IterationBehaviour.DEFAULT;
    }

    @Test
    @SuppressWarnings("unchecked")
    public void testNoMappingReturnsEmptyCol() {
        final MultiValuedMap<K, V> map = makeFullMap();
        assertTrue(map.get((K) "whatever").isEmpty());
    }

    @Test
    public void testMultipleValues() {
        final MultiValuedMap<K, V> map = makeFullMap();
        @SuppressWarnings("unchecked")
        final Collection<V> col = map.get((K) "one");
        assertTrue(col.contains("uno"));
        assertTrue(col.contains("un"));
    }

    @Test
    @SuppressWarnings("unchecked")
    public void testGet() {
        final MultiValuedMap<K, V> map = makeFullMap();
        assertTrue(map.get((K) "one").contains("uno"));
        assertTrue(map.get((K) "one").contains("un"));
        assertTrue(map.get((K) "two").contains("dos"));
        assertTrue(map.get((K) "two").contains("deux"));
        assertTrue(map.get((K) "three").contains("tres"));
        assertTrue(map.get((K) "three").contains("trois"));
    }

    @Test
    @SuppressWarnings("unchecked")
    public void testAddMappingThroughGet(){
        if (!isAddSupported()) {
            return;
        }
        resetEmpty();
        final MultiValuedMap<K, V> map =  getMap();
        final Collection<V> col1 = map.get((K) "one");
        final Collection<V> col2 = map.get((K) "one");
        assertTrue(col1.isEmpty());
        assertTrue(col2.isEmpty());
        assertEquals(0, map.size());
        col1.add((V) "uno");
        col2.add((V) "un");
        assertTrue(map.containsKey("one"));
        assertTrue(map.containsMapping("one", "uno"));
        assertTrue(map.containsMapping("one", "un"));
        assertTrue(map.containsValue("uno"));
        assertTrue(map.containsValue("un"));
        assertTrue(col1.contains("un"));
        assertTrue(col2.contains("uno"));
    }

    @Test
    public void testRemoveMappingThroughGet() {
        if (!isRemoveSupported()) {
            return;
        }
        resetFull();
        final MultiValuedMap<K, V> map = getMap();
        @SuppressWarnings("unchecked")
        Collection<V> col = map.get((K) "one");
        assertEquals(2, col.size());
        assertEquals(6, map.size());
        col.remove("uno");
        col.remove("un");
        assertFalse(map.containsKey("one"));
        assertFalse(map.containsMapping("one", "uno"));
        assertFalse(map.containsMapping("one", "un"));
        assertFalse(map.containsValue("uno"));
        assertFalse(map.containsValue("un"));
        assertEquals(4, map.size());
        col = map.remove("one");
        assertNotNull(col);
        assertEquals(0, col.size());
    }

    @Test
    public void testRemoveMappingThroughGetIterator() {
        if (!isRemoveSupported()) {
            return;
        }
        resetFull();
        final MultiValuedMap<K, V> map = getMap();
        @SuppressWarnings("unchecked")
        final Iterator<V> it = map.get((K) "one").iterator();
        while (it.hasNext()) {
            it.next();
            it.remove();
        }
        assertFalse(map.containsKey("one"));
        assertFalse(map.containsMapping("one", "uno"));
        assertFalse(map.containsMapping("one", "un"));
        assertFalse(map.containsValue("uno"));
        assertFalse(map.containsValue("un"));
        assertEquals(4, map.size());
        final Collection<V> coll = map.remove("one");
        assertNotNull(coll);
        assertEquals(0, coll.size());
    }

    @Test
    public void testContainsValue() {
        final MultiValuedMap<K, V> map = makeFullMap();
        assertTrue(map.containsValue("uno"));
        assertTrue(map.containsValue("un"));
        assertTrue(map.containsValue("dos"));
        assertTrue(map.containsValue("deux"));
        assertTrue(map.containsValue("tres"));
        assertTrue(map.containsValue("trois"));
        assertFalse(map.containsValue("quatro"));
    }

    @Test
    public void testKeyContainsValue() {
        final MultiValuedMap<K, V> map = makeFullMap();
        assertTrue(map.containsMapping("one", "uno"));
        assertTrue(map.containsMapping("one", "un"));
        assertTrue(map.containsMapping("two", "dos"));
        assertTrue(map.containsMapping("two", "deux"));
        assertTrue(map.containsMapping("three", "tres"));
        assertTrue(map.containsMapping("three", "trois"));
        assertFalse(map.containsMapping("four", "quatro"));
    }

    @Test
    @SuppressWarnings("unchecked")
    public void testValues() {
        final MultiValuedMap<K, V> map = makeFullMap();
        final HashSet<V> expected = new HashSet<>();
        expected.add((V) "uno");
        expected.add((V) "dos");
        expected.add((V) "tres");
        expected.add((V) "un");
        expected.add((V) "deux");
        expected.add((V) "trois");
        final Collection<V> c = map.values();
        assertEquals(6, c.size());
        assertEquals(expected, new HashSet<>(c));
    }

//    public void testKeyedIterator() {
//        final MultiValuedMap<K, V> map = makeFullMap();
//        final ArrayList<Object> actual = new ArrayList<Object>(IteratorUtils.toList(map.iterator("one")));
//        final ArrayList<Object> expected = new ArrayList<Object>(Arrays.asList("uno", "un"));
//        assertEquals(expected, actual);
//    }

    @Test
    @SuppressWarnings("unchecked")
    public void testRemoveAllViaValuesIterator() {
        if (!isRemoveSupported()) {
            return;
        }
        final MultiValuedMap<K, V> map = makeFullMap();
        for (final Iterator<?> i = map.values().iterator(); i.hasNext();) {
            i.next();
            i.remove();
        }
        assertTrue(map.get((K) "one").isEmpty());
        assertTrue(map.isEmpty());
    }

    @Test
    public void testRemoveViaValuesRemove() {
        if (!isRemoveSupported()) {
            return;
        }
        final MultiValuedMap<K, V> map = makeFullMap();
        final Collection<V> values = map.values();
        values.remove("uno");
        values.remove("un");
        assertFalse(map.containsKey("one"));
        assertEquals(4, map.size());
    }

    /*public void testRemoveViaGetCollectionRemove() {
        if (!isRemoveSupported()) {
            return;
        }
        final MultiValuedMap<K, V> map = makeFullMap();
        Collection<V> values = map.get("one");
        values.remove("uno");
        values.remove("un");
        assertFalse(map.containsKey("one"));
        assertEquals(4, map.size());
    }*/

//    public void testRemoveAllViaKeyedIterator() {
//        if (!isRemoveSupported()) {
//            return;
//        }
//        final MultiValuedMap<K, V> map = makeFullMap();
//        for (final Iterator<?> i = map.iterator("one"); i.hasNext();) {
//            i.next();
//            i.remove();
//        }
//        assertNull(map.get("one"));
//        assertEquals(4, map.size());
//    }

    @Test
    public void testEntriesCollectionIterator() {
        final MultiValuedMap<K, V> map = makeFullMap();
        final Collection<V> values = new ArrayList<>(map.values());
        for (final Entry<K, V> entry : map.entries()) {
            assertTrue(map.containsMapping(entry.getKey(), entry.getValue()));
            assertTrue(values.contains(entry.getValue()));
            if (isRemoveSupported()) {
                assertTrue(values.remove(entry.getValue()));
            }
        }
        if (isRemoveSupported()) {
            assertTrue(values.isEmpty());
        }
    }

    @Test
    @SuppressWarnings("unchecked")
    public void testRemoveAllViaEntriesIterator() {
        if (!isRemoveSupported()) {
            return;
        }
        final MultiValuedMap<K, V> map = makeFullMap();
        for (final Iterator<?> i = map.entries().iterator(); i.hasNext();) {
            i.next();
            i.remove();
        }
        assertTrue(map.get((K) "one").isEmpty());
        assertEquals(0, map.size());
    }

    @Test
    public void testSize() {
        assertEquals(6, makeFullMap().size());
    }

    @Test
    @SuppressWarnings("unchecked")
    public void testMapEquals() {
        if (!isAddSupported()) {
            return;
        }
        final MultiValuedMap<K, V> one = makeObject();
        final Integer value = Integer.valueOf(1);
        one.put((K) "One", (V) value);
        one.removeMapping("One", value);

        final MultiValuedMap<K, V> two = makeObject();
        assertEquals(two, one);
    }

    @Test
    @SuppressWarnings("unchecked")
    public void testSizeWithPutRemove() {
        if (!isRemoveSupported() || !isAddSupported()) {
            return;
        }
        final MultiValuedMap<K, V> map = makeObject();
        assertEquals(0, map.size());
        map.put((K) "A", (V) "AA");
        assertEquals(1, map.size());
        map.put((K) "B", (V) "BA");
        assertEquals(2, map.size());
        map.put((K) "B", (V) "BB");
        assertEquals(3, map.size());
        map.put((K) "B", (V) "BC");
        assertEquals(4, map.size());
        map.remove("A");
        assertEquals(3, map.size());
        map.removeMapping("B", "BC");
        assertEquals(2, map.size());
    }

    @Test
    public void testKeySetSize() {
        final MultiValuedMap<K, V> map = makeFullMap();
        assertEquals(3, map.keySet().size());
    }

    @Test
    @SuppressWarnings("unchecked")
    public void testSize_Key() {
        final MultiValuedMap<K, V> map = makeFullMap();
        assertEquals(2, map.get((K) "one").size());
        assertEquals(2, map.get((K) "two").size());
        assertEquals(2, map.get((K) "three").size());
        if (!isAddSupported()) {
            return;
        }
        map.put((K) "A", (V) "AA");
        assertEquals(1, map.get((K) "A").size());
        //assertEquals(0, map.get("B").size());
        map.put((K) "B", (V) "BA");
        assertEquals(1, map.get((K) "A").size());
        assertEquals(1, map.get((K) "B").size());
        map.put((K) "B", (V) "BB");
        assertEquals(1, map.get((K) "A").size());
        assertEquals(2, map.get((K) "B").size());
        map.put((K) "B", (V) "BC");
        assertEquals(1, map.get((K) "A").size());
        assertEquals(3, map.get((K) "B").size());
        if (!isRemoveSupported()) {
            return;
        }
        map.remove("A");
        //assertEquals(0, map.get("A").size());
        assertEquals(3, map.get((K) "B").size());
        map.removeMapping("B", "BC");
        //assertEquals(0, map.get("A").size());
        assertEquals(2, map.get((K) "B").size());
    }

//    @SuppressWarnings("unchecked")
//    public void testIterator_Key() {
//        final MultiValuedMap<K, V> map = makeFullMap();
//        Iterator<V> it = map.iterator("one");
//        assertEquals(true, it.hasNext());
//        Set<V> values = new HashSet<V>();
//        while (it.hasNext()) {
//            values.add(it.next());
//        }
//        assertEquals(true, values.contains("un"));
//        assertEquals(true, values.contains("uno"));
//        assertEquals(false, map.iterator("A").hasNext());
//        assertEquals(false, map.iterator("A").hasNext());
//        if (!isAddSupported()) {
//            return;
//        }
//        map.put((K) "A", (V) "AA");
//        it = map.iterator("A");
//        assertEquals(true, it.hasNext());
//        it.next();
//        assertEquals(false, it.hasNext());
//    }

    @Test
    @SuppressWarnings("unchecked")
    public void testContainsValue_Key() {
        final MultiValuedMap<K, V> map = makeFullMap();
        assertTrue(map.containsMapping("one", "uno"));
        assertFalse(map.containsMapping("two", "2"));
        if (!isAddSupported()) {
            return;
        }
        map.put((K) "A", (V) "AA");
        assertTrue(map.containsMapping("A", "AA"));
        assertFalse(map.containsMapping("A", "AB"));
    }

    @Test
    @SuppressWarnings("unchecked")
    public void testPutAll_Map1() {
        if (!isAddSupported()) {
            return;
        }
        final MultiValuedMap<K, V> original = makeObject();
        original.put((K) "key", (V) "object1");
        original.put((K) "key", (V) "object2");

        final MultiValuedMap<K, V> test = makeObject();
        test.put((K) "keyA", (V) "objectA");
        test.put((K) "key", (V) "object0");
        test.putAll(original);

        final MultiValuedMap<K, V> originalNull = null;
        assertThrows(NullPointerException.class, () -> test.putAll(originalNull),
                "expecting NullPointerException");

        assertEquals(2, test.keySet().size());
        assertEquals(4, test.size());
        assertEquals(1, test.get((K) "keyA").size());
        assertEquals(3, test.get((K) "key").size());
        assertTrue(test.containsValue("objectA"));
        assertTrue(test.containsValue("object0"));
        assertTrue(test.containsValue("object1"));
        assertTrue(test.containsValue("object2"));
    }

    @Test
    @SuppressWarnings("unchecked")
    public void testPutAll_Map2() {
        if (!isAddSupported()) {
            return;
        }
        final Map<K, V> original = new HashMap<>();
        original.put((K) "keyX", (V) "object1");
        original.put((K) "keyY", (V) "object2");

        final MultiValuedMap<K, V> test = makeObject();
        test.put((K) "keyA", (V) "objectA");
        test.put((K) "keyX", (V) "object0");
        test.putAll(original);

        final Map<K, V> originalNull = null;
        assertThrows(NullPointerException.class, () -> test.putAll(originalNull),
                "expecting NullPointerException");

        assertEquals(3, test.keySet().size());
        assertEquals(4, test.size());
        assertEquals(1, test.get((K) "keyA").size());
        assertEquals(2, test.get((K) "keyX").size());
        assertEquals(1, test.get((K) "keyY").size());
        assertTrue(test.containsValue("objectA"));
        assertTrue(test.containsValue("object0"));
        assertTrue(test.containsValue("object1"));
        assertTrue(test.containsValue("object2"));
    }

    @Test
    @SuppressWarnings("unchecked")
    public void testPutAll_KeyIterable() {
        if (!isAddSupported()) {
            return;
        }
        final MultiValuedMap<K, V> map = makeObject();
        Collection<V> coll = (Collection<V>) Arrays.asList("X", "Y", "Z");

        assertTrue(map.putAll((K) "A", coll));
        assertEquals(3, map.get((K) "A").size());
        assertTrue(map.containsMapping("A", "X"));
        assertTrue(map.containsMapping("A", "Y"));
        assertTrue(map.containsMapping("A", "Z"));

        assertThrows(NullPointerException.class, () -> map.putAll((K) "A", null),
                "expecting NullPointerException");

        assertEquals(3, map.get((K) "A").size());
        assertTrue(map.containsMapping("A", "X"));
        assertTrue(map.containsMapping("A", "Y"));
        assertTrue(map.containsMapping("A", "Z"));

        assertFalse(map.putAll((K) "A", new ArrayList<V>()));
        assertEquals(3, map.get((K) "A").size());
        assertTrue(map.containsMapping("A", "X"));
        assertTrue(map.containsMapping("A", "Y"));
        assertTrue(map.containsMapping("A", "Z"));

        coll = (Collection<V>) Arrays.asList("M");
        assertTrue(map.putAll((K) "A", coll));
        assertEquals(4, map.get((K) "A").size());
        assertTrue(map.containsMapping("A", "X"));
        assertTrue(map.containsMapping("A", "Y"));
        assertTrue(map.containsMapping("A", "Z"));
        assertTrue(map.containsMapping("A", "M"));
    }

    @Test
    @SuppressWarnings("unchecked")
    public void testRemove_KeyItem() {
        if (!isRemoveSupported() || !isAddSupported()) {
            return;
        }
        final MultiValuedMap<K, V> map = makeObject();
        map.put((K) "A", (V) "AA");
        map.put((K) "A", (V) "AB");
        map.put((K) "A", (V) "AC");
        assertFalse(map.removeMapping("C", "CA"));
        assertFalse(map.removeMapping("A", "AD"));
        assertTrue(map.removeMapping("A", "AC"));
        assertTrue(map.removeMapping("A", "AB"));
        assertTrue(map.removeMapping("A", "AA"));
        //assertEquals(new MultiValuedHashMap<K, V>(), map);
    }

    @Test
    public void testToString(){
        if (!isAddSupported()) {
            return;
        }
        final MultiValuedMap<K, V> map = makeObject();
        map.put((K) "A", (V) "X");
        map.put((K) "A", (V) "Y");
        map.put((K) "A", (V) "Z");
        map.put((K) "B", (V) "U");
        map.put((K) "B", (V) "V");
        map.put((K) "B", (V) "W");
        assertTrue(
            "{A=[X, Y, Z], B=[U, V, W]}".equals(map.toString()) ||
            "{B=[U, V, W], A=[X, Y, Z]}".equals(map.toString())
        );

        final MultiValuedMap<K, V> originalNull = null;
        assertThrows(NullPointerException.class, () -> map.putAll(originalNull),
                "expecting NullPointerException");
        assertTrue(
            "{A=[X, Y, Z], B=[U, V, W]}".equals(map.toString()) ||
            "{B=[U, V, W], A=[X, Y, Z]}".equals(map.toString())
        );

        map.remove("A");
        map.remove("B");
        assertEquals("{}", map.toString());
    }

    @Test
    public void testKeysMultiSet() {
        final MultiValuedMap<K, V> map = makeFullMap();
        final MultiSet<K> keyMultiSet = map.keys();
        assertEquals(2, keyMultiSet.getCount("one"));
        assertEquals(2, keyMultiSet.getCount("two"));
        assertEquals(2, keyMultiSet.getCount("three"));
        assertEquals(0, keyMultiSet.getCount("conut"));
        assertEquals(6, keyMultiSet.size());
    }

    @Test
    public void testKeysBagIterator() {
        final MultiValuedMap<K, V> map = makeFullMap();
        final Collection<K> col = new ArrayList<>();
        final Iterator<K> it = map.keys().iterator();
        while (it.hasNext()) {
            col.add(it.next());
        }
        final Bag<K> bag = new HashBag<>(col);
        assertEquals(2, bag.getCount("one"));
        assertEquals(2, bag.getCount("two"));
        assertEquals(2, bag.getCount("three"));
        assertEquals(6, bag.size());
    }

    @Test
    @SuppressWarnings("unchecked")
    public void testKeysBagContainsAll() {
        final MultiValuedMap<K, V> map = makeFullMap();
        final MultiSet<K> keyMultiSet = map.keys();
        final Collection<K> col = (Collection<K>) Arrays.asList("one", "two", "three", "one", "two", "three");
        assertTrue(keyMultiSet.containsAll(col));
    }

    @Test
    public void testAsMapGet() {
        resetEmpty();
        Map<K, Collection<V>> mapCol = getMap().asMap();
        assertNull(mapCol.get("one"));
        assertEquals(0, mapCol.size());

        resetFull();
        mapCol = getMap().asMap();
        final Collection<V> col = mapCol.get("one");
        assertNotNull(col);
        assertTrue(col.contains("un"));
        assertTrue(col.contains("uno"));
    }

    @Test
    public void testAsMapRemove() {
        if (!isRemoveSupported()) {
            return;
        }
        resetFull();
        final Map<K, Collection<V>> mapCol = getMap().asMap();
        mapCol.remove("one");
        assertFalse(getMap().containsKey("one"));
        assertEquals(4, getMap().size());
    }

    @Test
    public void testMapIterator() {
        resetEmpty();
        MapIterator<K, V> mapIt  = getMap().mapIterator();
        assertFalse(mapIt.hasNext());

        resetFull();
        mapIt = getMap().mapIterator();
        while (mapIt.hasNext()) {
            final K key = mapIt.next();
            final V value = mapIt.getValue();
            assertTrue(getMap().containsMapping(key, value));
        }
    }

    @Test
    public void testMapIteratorRemove() {
        if (!isRemoveSupported()) {
            return;
        }
        resetFull();
        final MapIterator<K, V> mapIt = getMap().mapIterator();
        while (mapIt.hasNext()) {
            mapIt.next();
            mapIt.remove();
        }
        assertTrue(getMap().isEmpty());
    }

    @Test
    @SuppressWarnings("unchecked")
    public void testMapIteratorUnsupportedSet() {
        resetFull();
        final MapIterator<K, V> mapIt = getMap().mapIterator();
        mapIt.next();
        assertThrows(UnsupportedOperationException.class, () -> mapIt.setValue((V) "some value"));
    }

    @Test
    public void testMultiValuedMapIterator() {
        final MultiValuedMap<K, V> map = makeFullMap();
        final MapIterator<K, V> it = map.mapIterator();

        assertThrows(IllegalStateException.class, () -> it.getKey());
        assertThrows(IllegalStateException.class, () -> it.getValue());
        if (isAddSupported()) {
            assertThrows(IllegalStateException.class, () -> it.setValue((V) "V"));
        }

        if (!isHashSetValue() && isAddSupported()) {
            assertTrue(it.hasNext() );
            assertEquals("one", it.next());
            assertEquals("one", it.getKey());
            assertEquals("uno", it.getValue());
            assertEquals("one", it.next());
            assertEquals("one", it.getKey());
            assertEquals("un", it.getValue());
            assertEquals("two", it.next());
            assertEquals("two", it.getKey());
            assertEquals("dos", it.getValue());
            assertEquals("two", it.next());
            assertEquals("two", it.getKey());
            assertEquals("deux", it.getValue());
            assertEquals("three", it.next());
            assertEquals("three", it.getKey());
            assertEquals("tres", it.getValue());
            assertEquals("three", it.next());
            assertEquals("three", it.getKey());
            assertEquals("trois", it.getValue());
            assertThrows(UnsupportedOperationException.class, () -> it.setValue((V) "threetrois"));
        }
    }

    /**
     * Manual serialization testing as this class cannot easily extend the AbstractTestMap
     */
    @Test
    public void testEmptyMapCompatibility() throws Exception {
        final MultiValuedMap<?, ?> map = makeObject();
        final MultiValuedMap<?, ?> map2 =
                (MultiValuedMap<?, ?>) readExternalFormFromDisk(getCanonicalEmptyCollectionName(map));
        assertEquals(0, map2.size(), "Map is empty");
    }

    @SuppressWarnings({ "rawtypes", "unchecked" })
    @Test
    public void testFullMapCompatibility() throws Exception {
        final MultiValuedMap map = makeFullMap();
        final MultiValuedMap map2 =
                (MultiValuedMap) readExternalFormFromDisk(getCanonicalFullCollectionName(map));
        assertEquals(map.size(), map2.size(), "Map is the right size");
        for (final Object key : map.keySet()) {
            assertTrue(CollectionUtils.isEqualCollection(map.get(key), map2.get(key)),
                    "Map had inequal elements");
            if (isRemoveSupported()) {
                map2.remove(key);
            }
        }
        if (isRemoveSupported()) {
            assertEquals(0, map2.size(), "Map had extra values");
        }
    }

    @Test
    public void testCopy() {
        if (!isCopyConstructorSupported())
            return;

        MultiValuedMap<K, V> original = makeConfirmedMap();
        original.put((K) "A", (V) "W");
        original.put((K) "A", (V) "X");
        original.put((K) "B", (V) "Y");
        original.put((K) "C", (V) "F");
        MultiValuedMap<K, V> copy = makeObjectCopy(original);
        assertNotSame(original, copy);
        assertNotSame(original.values(), copy.values());
        assertNotSame(original.entries(), copy.entries());
        assertNotSame(original.keySet(), copy.keySet());
        assertEquals(original.size(), copy.size());
        assertEquals(original.values().size(), copy.values().size());
        assertEquals(original.entries().size(), copy.entries().size());
        assertEquals(original.keySet().size(), copy.keySet().size());
        for (K key : original.keySet()) {
            assertNotSame(original.get(key), copy.get(key));
            assertArrayEquals(original.get(key).toArray(), copy.get(key).toArray());
        }
    }

    // Bulk Tests
    /**
     * Bulk test {@link MultiValuedMap#entries()}. This method runs through all
     * of the tests in {@link AbstractCollectionTest}. After modification
     * operations, {@link #verify()} is invoked to ensure that the map and the
     * other collection views are still valid.
     *
     * @return a {@link AbstractCollectionTest} instance for testing the map's
     *         values collection
     */
    @Nested
    public class TestMultiValuedMapEntries extends AbstractCollectionTest<Entry<K, V>> {
        public TestMultiValuedMapEntries() {
            super("");
        }

        @SuppressWarnings("unchecked")
        @Override
        public Entry<K, V>[] getFullElements() {
            return makeFullMap().entries().toArray(new Entry[0]);
        }

        @Override
        public Collection<Entry<K, V>> makeObject() {
            return AbstractMultiValuedMapTest.this.makeObject().entries();
        }

        @Override
        public Collection<Entry<K, V>> makeFullCollection() {
            return AbstractMultiValuedMapTest.this.makeFullMap().entries();
        }

        @Override
        public boolean isNullSupported() {
            return AbstractMultiValuedMapTest.this.isAllowNullKey();
        }

        @Override
        public boolean isAddSupported() {
            // Add not supported in entries view
            return false;
        }

        @Override
        public boolean isRemoveSupported() {
            return AbstractMultiValuedMapTest.this.isRemoveSupported();
        }

        @Override
        public boolean isTestSerialization() {
            return false;
        }

        @Override
        public boolean isCopyConstructorSupported() {
            return false;
        }

        @Override
        public void resetFull() {
            AbstractMultiValuedMapTest.this.resetFull();
            setCollection(AbstractMultiValuedMapTest.this.getMap().entries());
            TestMultiValuedMapEntries.this.setConfirmed(AbstractMultiValuedMapTest.this.getConfirmed().entries());
        }

        @Override
        public void resetEmpty() {
            AbstractMultiValuedMapTest.this.resetEmpty();
            setCollection(AbstractMultiValuedMapTest.this.getMap().entries());
            TestMultiValuedMapEntries.this.setConfirmed(AbstractMultiValuedMapTest.this.getConfirmed().entries());
        }

        @Override
        public Collection<Entry<K, V>> makeConfirmedCollection() {
            // never gets called, reset methods are overridden
            return null;
        }

        @Override
        public Collection<Entry<K, V>> makeConfirmedFullCollection() {
            // never gets called, reset methods are overridden
            return null;
        }

        @Override
        protected IterationBehaviour getIterationBehaviour() {
            return AbstractMultiValuedMapTest.this.getIterationBehaviour();
        }

    }

    /**
     * Bulk test {@link MultiValuedMap#keySet()}. This method runs through all
     * of the tests in {@link AbstractSetTest}. After modification operations,
     * {@link #verify()} is invoked to ensure that the map and the other
     * collection views are still valid.
     *
     * @return a {@link AbstractSetTest} instance for testing the map's key set
     */
    @Nested
    public class TestMultiValuedMapKeySet extends AbstractSetTest<K> {
        public TestMultiValuedMapKeySet() {
            super("");
        }

        @SuppressWarnings("unchecked")
        @Override
        public K[] getFullElements() {
            return (K[]) AbstractMultiValuedMapTest.this.makeFullMap().keySet().toArray();
        }

        @Override
        public Set<K> makeObject() {
            return AbstractMultiValuedMapTest.this.makeObject().keySet();
        }

        @Override
        public Set<K> makeFullCollection() {
            return AbstractMultiValuedMapTest.this.makeFullMap().keySet();
        }

        @Override
        public boolean isNullSupported() {
            return AbstractMultiValuedMapTest.this.isAllowNullKey();
        }

        @Override
        public boolean isAddSupported() {
            return false;
        }

        @Override
        public boolean isRemoveSupported() {
            return AbstractMultiValuedMapTest.this.isRemoveSupported();
        }

        @Override
        public boolean isTestSerialization() {
            return false;
        }

        @Override
        public boolean isCopyConstructorSupported() {
            return false;
        }

        @Override
        protected IterationBehaviour getIterationBehaviour() {
            return AbstractMultiValuedMapTest.this.getIterationBehaviour();
        }
    }

    /**
     * Bulk test {@link MultiValuedMap#values()}. This method runs through all
     * of the tests in {@link AbstractCollectionTest}. After modification
     * operations, {@link #verify()} is invoked to ensure that the map and the
     * other collection views are still valid.
     *
     * @return a {@link AbstractCollectionTest} instance for testing the map's
     *         values collection
     */
    @Nested
    public class TestMultiValuedMapValues extends AbstractCollectionTest<V> {
        public TestMultiValuedMapValues() {
            super("");
        }

        @Override
        public V[] getFullElements() {
            return getSampleValues();
        }

        @Override
        public Collection<V> makeObject() {
            return AbstractMultiValuedMapTest.this.makeObject().values();
        }

        @Override
        public Collection<V> makeFullCollection() {
            return AbstractMultiValuedMapTest.this.makeFullMap().values();
        }

        @Override
        public boolean isNullSupported() {
            return AbstractMultiValuedMapTest.this.isAllowNullKey();
        }

        @Override
        public boolean isAddSupported() {
            return false;
        }

        @Override
        public boolean isRemoveSupported() {
            return AbstractMultiValuedMapTest.this.isRemoveSupported();
        }

        @Override
        public boolean isTestSerialization() {
            return false;
        }

        @Override
        public boolean isCopyConstructorSupported() {
            return false;
        }

        @Override
        public void resetFull() {
            AbstractMultiValuedMapTest.this.resetFull();
            setCollection(AbstractMultiValuedMapTest.this.getMap().values());
            TestMultiValuedMapValues.this.setConfirmed(AbstractMultiValuedMapTest.this.getConfirmed().values());
        }

        @Override
        public void resetEmpty() {
            AbstractMultiValuedMapTest.this.resetEmpty();
            setCollection(AbstractMultiValuedMapTest.this.getMap().values());
            TestMultiValuedMapValues.this.setConfirmed(AbstractMultiValuedMapTest.this.getConfirmed().values());
        }

        @Override
        public Collection<V> makeConfirmedCollection() {
            // never gets called, reset methods are overridden
            return null;
        }

        @Override
        public Collection<V> makeConfirmedFullCollection() {
            // never gets called, reset methods are overridden
            return null;
        }

        @Override
        protected IterationBehaviour getIterationBehaviour() {
            return AbstractMultiValuedMapTest.this.getIterationBehaviour();
        }
    }

    /**
     * Bulk test {@link MultiValuedMap#keys()}. This method runs through all of
     * the tests in {@link AbstractBagTest}. After modification operations,
     * {@link #verify()} is invoked to ensure that the map and the other
     * collection views are still valid.
     *
     * @return a {@link AbstractBagTest} instance for testing the map's values
     *         collection
     */
    @Nested
    public class TestMultiValuedMapKeys extends AbstractMultiSetTest<K> {

        public TestMultiValuedMapKeys() {
            super("");
        }

        @Override
        public K[] getFullElements() {
            return getSampleKeys();
        }

        @Override
        public MultiSet<K> makeObject() {
            return AbstractMultiValuedMapTest.this.makeObject().keys();
        }

        @Override
        public MultiSet<K> makeFullCollection() {
            return AbstractMultiValuedMapTest.this.makeFullMap().keys();
        }

        @Override
        public boolean isNullSupported() {
            return AbstractMultiValuedMapTest.this.isAllowNullKey();
        }

        @Override
        public boolean isAddSupported() {
            return false;
        }

        @Override
        public boolean isRemoveSupported() {
            return false;
        }

        @Override
        public boolean isTestSerialization() {
            return false;
        }

        @Override
        public boolean isCopyConstructorSupported() {
            return false;
        }

        @Override
        public void resetFull() {
            AbstractMultiValuedMapTest.this.resetFull();
            setCollection(AbstractMultiValuedMapTest.this.getMap().keys());
            TestMultiValuedMapKeys.this.setConfirmed(AbstractMultiValuedMapTest.this.getConfirmed().keys());
        }

        @Override
        public void resetEmpty() {
            AbstractMultiValuedMapTest.this.resetEmpty();
            setCollection(AbstractMultiValuedMapTest.this.getMap().keys());
            TestMultiValuedMapKeys.this.setConfirmed(AbstractMultiValuedMapTest.this.getConfirmed().keys());
        }

        @Override
        protected IterationBehaviour getIterationBehaviour() {
            return AbstractMultiValuedMapTest.this.getIterationBehaviour();
        }
    }

    @Nested
    public class TestMultiValuedMapAsMap extends AbstractMapTest<K, Collection<V>> {

        public TestMultiValuedMapAsMap() {
            super("");
        }

        @Override
        public Map<K, Collection<V>> makeObject() {
            return AbstractMultiValuedMapTest.this.makeObject().asMap();
        }

        @Override
        public Map<K, Collection<V>> makeFullMap() {
            return AbstractMultiValuedMapTest.this.makeFullMap().asMap();
        }

        @Override
        @SuppressWarnings("unchecked")
        public K[] getSampleKeys() {
            final K[] samplekeys = AbstractMultiValuedMapTest.this.getSampleKeys();
            final Object[] finalKeys = new Object[3];
            for (int i = 0; i < 3; i++) {
                finalKeys[i] = samplekeys[i * 2];
            }
            return (K[]) finalKeys;
        }

        @Override
        @SuppressWarnings("unchecked")
        public Collection<V>[] getSampleValues() {
            // Calling getMap() instead of makeObject() would make more sense, but due to concurrency
            // issues, this may lead to intermittent issues. See COLLECTIONS-661. A better solution
            // would be to re-design the tests, or add a boolean method to the parent.
            final boolean isSetValuedMap = AbstractMultiValuedMapTest.this.makeObject() instanceof SetValuedMap;
            final V[] sampleValues = AbstractMultiValuedMapTest.this.getSampleValues();
            final Collection<V>[] colArr = new Collection[3];
            for (int i = 0; i < 3; i++) {
                final Collection<V> coll = Arrays.asList(sampleValues[i*2], sampleValues[i*2 + 1]);
                colArr[i] = isSetValuedMap ? new HashSet<>(coll) : coll;
            }
            return colArr;
        }

        @Override
        @SuppressWarnings("unchecked")
        public Collection<V>[] getNewSampleValues() {
            // See comment in getSampleValues() to understand why we are calling makeObject() and not
            // getMap(). See COLLECTIONS-661 for more.
            final boolean isSetValuedMap = AbstractMultiValuedMapTest.this.makeObject() instanceof SetValuedMap;
            final Object[] sampleValues = { "ein", "ek", "zwei", "duey", "drei", "teen" };
            final Collection<V>[] colArr = new Collection[3];
            for (int i = 0; i < 3; i++) {
                final Collection<V> coll = Arrays.asList((V) sampleValues[i * 2], (V) sampleValues[i * 2 + 1]);
                colArr[i] = isSetValuedMap ? new HashSet<>(coll) : coll;
            }
            return colArr;
        }

        @Override
        public boolean isAllowNullKey() {
            return AbstractMultiValuedMapTest.this.isAllowNullKey();
        }

        @Override
        public boolean isPutAddSupported() {
            return false;
        }

        @Override
        public boolean isPutChangeSupported() {
            return false;
        }

        @Override
        public boolean isRemoveSupported() {
            return AbstractMultiValuedMapTest.this.isRemoveSupported();
        }

        @Override
        public boolean isToStringLikeCommonMaps() {
            return false;
        }

        @Override
<<<<<<< HEAD
=======
        public boolean isCopyConstructorSupported() {
            return false;
        }

        @Override
>>>>>>> 53939e05
        public boolean areEqualElementsDistinguishable() {
            // work-around for a problem with the EntrySet: the entries contain
            // the wrapped collection, which will be automatically cleared
            // when the associated key is removed from the map as the collection
            // is not cached atm.
            return true;
        }

        @Override
        public boolean isTestSerialization() {
            return false;
        }

        @Override
        protected IterationBehaviour getIterationBehaviour() {
            return AbstractMultiValuedMapTest.this.getIterationBehaviour();
        }
    }

}<|MERGE_RESOLUTION|>--- conflicted
+++ resolved
@@ -1322,14 +1322,11 @@
         }
 
         @Override
-<<<<<<< HEAD
-=======
         public boolean isCopyConstructorSupported() {
             return false;
         }
 
         @Override
->>>>>>> 53939e05
         public boolean areEqualElementsDistinguishable() {
             // work-around for a problem with the EntrySet: the entries contain
             // the wrapped collection, which will be automatically cleared
