--- conflicted
+++ resolved
@@ -23,10 +23,7 @@
 import java.util.Collection;
 import java.util.Map;
 import java.util.Set;
-<<<<<<< HEAD
-=======
 import java.util.function.BiConsumer;
->>>>>>> 289c6f83
 import java.util.function.BiFunction;
 import java.util.function.Function;
 
@@ -134,52 +131,6 @@
         throw new UnsupportedOperationException();
     }
 
-
-    @Override
-    public void replaceAll(BiFunction<? super K, ? super V, ? extends V> function) {
-        throw new UnsupportedOperationException();
-    }
-
-    @Override
-    public V putIfAbsent(K key, V value) {
-        throw new UnsupportedOperationException();
-    }
-
-    @Override
-    public boolean remove(Object key, Object value) {
-        throw new UnsupportedOperationException();
-    }
-
-    @Override
-    public boolean replace(K key, V oldValue, V newValue) {
-        throw new UnsupportedOperationException();
-    }
-
-    @Override
-    public V replace(K key, V value) {
-        throw new UnsupportedOperationException();
-    }
-
-    @Override
-    public V computeIfAbsent(K key, Function<? super K, ? extends V> mappingFunction) {
-        throw new UnsupportedOperationException();
-    }
-
-    @Override
-    public V computeIfPresent(K key, BiFunction<? super K, ? super V, ? extends V> remappingFunction) {
-        throw new UnsupportedOperationException();
-    }
-
-    @Override
-    public V compute(K key, BiFunction<? super K, ? super V, ? extends V> remappingFunction) {
-        throw new UnsupportedOperationException();
-    }
-
-    @Override
-    public V merge(K key, V value, BiFunction<? super V, ? super V, ? extends V> remappingFunction) {
-        throw new UnsupportedOperationException();
-    }
-
     @Override
     public MapIterator<K, V> mapIterator() {
         if (map instanceof IterableMap) {
